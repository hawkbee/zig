--- conflicted
+++ resolved
@@ -468,13 +468,10 @@
     //
     // Used for .elem_ptr, .field_ptr, .opt_payload_ptr, .eu_payload_ptr
     fn renderParentPtr(dg: *DeclGen, writer: anytype, ptr_val: Value, ptr_ty: Type) error{ OutOfMemory, AnalysisFail }!void {
-        switch (ptr_ty.ptrSize()) {
-            .Slice => {},
-            .Many, .C, .One => {
-                try writer.writeByte('(');
-                try dg.renderTypecast(writer, ptr_ty);
-                try writer.writeByte(')');
-            },
+        if (!ptr_ty.isSlice()) {
+            try writer.writeByte('(');
+            try dg.renderTypecast(writer, ptr_ty);
+            try writer.writeByte(')');
         }
         switch (ptr_val.tag()) {
             .decl_ref_mut, .decl_ref, .variable => {
@@ -541,13 +538,13 @@
                         .name = container_ty.unionFields().keys()[index],
                         .ty = container_ty.unionFields().values()[index].ty,
                     },
-                    .Pointer => switch (container_ty.ptrSize()) {
-                        .Slice => switch (index) {
+                    .Pointer => field_info: {
+                        assert(container_ty.isSlice());
+                        break :field_info switch (index) {
                             0 => FieldInfo{ .name = "ptr", .ty = container_ty.childType() },
                             1 => FieldInfo{ .name = "len", .ty = Type.usize },
                             else => unreachable,
-                        },
-                        else => unreachable,
+                        };
                     },
                     else => unreachable,
                 };
@@ -626,25 +623,22 @@
                     }
                     return writer.writeByte(')');
                 },
-                .Pointer => switch (ty.ptrSize()) {
-                    .Slice => {
-                        if (location != .Initializer) {
-                            try writer.writeByte('(');
-                            try dg.renderTypecast(writer, ty);
-                            try writer.writeByte(')');
-                        }
-
-                        try writer.writeAll("{(");
-                        var buf: Type.SlicePtrFieldTypeBuffer = undefined;
-                        const ptr_ty = ty.slicePtrFieldType(&buf);
-                        try dg.renderTypecast(writer, ptr_ty);
-                        return writer.print("){x}, {0x}}}", .{try dg.fmtIntLiteral(Type.usize, val)});
-                    },
-                    .Many, .C, .One => {
-                        try writer.writeAll("((");
+                .Pointer => if (ty.isSlice()) {
+                    if (location != .Initializer) {
+                        try writer.writeByte('(');
                         try dg.renderTypecast(writer, ty);
-                        return writer.print("){x})", .{try dg.fmtIntLiteral(Type.usize, val)});
-                    },
+                        try writer.writeByte(')');
+                    }
+
+                    try writer.writeAll("{(");
+                    var buf: Type.SlicePtrFieldTypeBuffer = undefined;
+                    const ptr_ty = ty.slicePtrFieldType(&buf);
+                    try dg.renderTypecast(writer, ptr_ty);
+                    return writer.print("){x}, {0x}}}", .{try dg.fmtIntLiteral(Type.usize, val)});
+                } else {
+                    try writer.writeAll("((");
+                    try dg.renderTypecast(writer, ty);
+                    return writer.print("){x})", .{try dg.fmtIntLiteral(Type.usize, val)});
                 },
                 .Optional => {
                     var opt_buf: Type.Payload.ElemType = undefined;
@@ -821,7 +815,15 @@
                 return writer.writeByte(')');
             },
             .Pointer => switch (val.tag()) {
-                .null_value, .zero => {
+                .null_value, .zero => if (ty.isSlice()) {
+                    var slice_pl = Value.Payload.Slice{
+                        .base = .{ .tag = .slice },
+                        .data = .{ .ptr = val, .len = Value.undef },
+                    };
+                    const slice_val = Value.initPayload(&slice_pl.base);
+
+                    return dg.renderValue(writer, ty, slice_val, location);
+                } else {
                     try writer.writeAll("((");
                     try dg.renderTypecast(writer, ty);
                     try writer.writeAll(")NULL)");
@@ -831,14 +833,14 @@
                     return dg.renderDeclValue(writer, ty, val, decl);
                 },
                 .slice => {
-                    const slice = val.castTag(.slice).?.data;
-                    var buf: Type.SlicePtrFieldTypeBuffer = undefined;
-
                     if (location != .Initializer) {
                         try writer.writeByte('(');
                         try dg.renderTypecast(writer, ty);
                         try writer.writeByte(')');
                     }
+
+                    const slice = val.castTag(.slice).?.data;
+                    var buf: Type.SlicePtrFieldTypeBuffer = undefined;
 
                     try writer.writeByte('{');
                     try dg.renderValue(writer, ty.slicePtrFieldType(&buf), slice.ptr, .Initializer);
@@ -919,16 +921,8 @@
                     return dg.renderValue(writer, Type.bool, is_null_val, location);
 
                 if (ty.optionalReprIsPayload()) {
-<<<<<<< HEAD
                     const payload_val = if (val.castTag(.opt_payload)) |pl| pl.data else val;
                     return dg.renderValue(writer, payload_ty, payload_val, location);
-=======
-                    if (val.castTag(.opt_payload)) |payload| {
-                        return dg.renderValue(writer, payload_ty, payload.data, location);
-                    } else {
-                        return dg.renderValue(writer, payload_ty, val, location);
-                    }
->>>>>>> 20925b2f
                 }
 
                 if (location != .Initializer) {
@@ -3931,27 +3925,24 @@
     try writer.writeAll(" = ");
     try if (is_ptr) f.writeCValueDeref(writer, operand) else f.writeCValue(writer, operand, .Other);
 
-<<<<<<< HEAD
     const operand_ty = f.air.typeOf(un_op);
     const optional_ty = if (is_ptr) operand_ty.childType() else operand_ty;
     var payload_buf: Type.Payload.ElemType = undefined;
     const payload_ty = optional_ty.optionalChild(&payload_buf);
-=======
-    const ty = f.air.typeOf(un_op);
-    const opt_ty = if (deref_suffix[0] != 0) ty.childType() else ty;
-    var opt_buf: Type.Payload.ElemType = undefined;
-    const payload_ty = opt_ty.optionalChild(&opt_buf);
->>>>>>> 20925b2f
+    var slice_ptr_buf: Type.SlicePtrFieldTypeBuffer = undefined;
 
     const rhs = if (!payload_ty.hasRuntimeBitsIgnoreComptime())
         TypedValue{ .ty = Type.bool, .val = Value.@"true" }
     else if (operand_ty.isPtrLikeOptional())
         // operand is a regular pointer, test `operand !=/== NULL`
-<<<<<<< HEAD
         TypedValue{ .ty = operand_ty, .val = Value.@"null" }
     else if (payload_ty.zigTypeTag() == .ErrorSet)
         TypedValue{ .ty = payload_ty, .val = Value.zero }
-    else rhs: {
+    else if (payload_ty.isSlice() and optional_ty.optionalReprIsPayload()) rhs: {
+        try writer.writeAll(".ptr");
+        const slice_ptr_ty = payload_ty.slicePtrFieldType(&slice_ptr_buf);
+        break :rhs TypedValue{ .ty = slice_ptr_ty, .val = Value.@"null" };
+    } else rhs: {
         try writer.writeAll(".is_null");
         break :rhs TypedValue{ .ty = Type.bool, .val = Value.@"true" };
     };
@@ -3960,16 +3951,6 @@
     try writer.writeByte(' ');
     try f.object.dg.renderValue(writer, rhs.ty, rhs.val, .Other);
     try writer.writeAll(";\n");
-=======
-        try writer.print("){s} {s} NULL;\n", .{ deref_suffix, operator });
-    } else if (payload_ty.zigTypeTag() == .ErrorSet) {
-        try writer.print("){s} {s} 0;\n", .{ deref_suffix, operator });
-    } else if (payload_ty.isSlice() and opt_ty.optionalReprIsPayload()) {
-        try writer.print("){s}.ptr {s} NULL;\n", .{ deref_suffix, operator });
-    } else {
-        try writer.print("){s}.is_null {s} true;\n", .{ deref_suffix, operator });
-    }
->>>>>>> 20925b2f
     return local;
 }
 

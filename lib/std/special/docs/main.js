(function() {
    var domStatus = document.getElementById("status");
    var domSectNav = document.getElementById("sectNav");
    var domListNav = document.getElementById("listNav");
    var domSectPkgs = document.getElementById("sectPkgs");
    var domListPkgs = document.getElementById("listPkgs");
    var domSectTypes = document.getElementById("sectTypes");
    var domListTypes = document.getElementById("listTypes");
    var domSectNamespaces = document.getElementById("sectNamespaces");
    var domListNamespaces = document.getElementById("listNamespaces");
    var domSectErrSets = document.getElementById("sectErrSets");
    var domListErrSets = document.getElementById("listErrSets");
    var domSectFns = document.getElementById("sectFns");
    var domListFns = document.getElementById("listFns");
    var domSectFields = document.getElementById("sectFields");
    var domListFields = document.getElementById("listFields");
    var domSectGlobalVars = document.getElementById("sectGlobalVars");
    var domListGlobalVars = document.getElementById("listGlobalVars");
    var domSectValues = document.getElementById("sectValues");
    var domListValues = document.getElementById("listValues");
    var domFnProto = document.getElementById("fnProto");
    var domFnProtoCode = document.getElementById("fnProtoCode");
    var domFnDocs = document.getElementById("fnDocs");
    var domSectFnErrors = document.getElementById("sectFnErrors");
    var domListFnErrors = document.getElementById("listFnErrors");
    var domTableFnErrors = document.getElementById("tableFnErrors");
    var domFnErrorsAnyError = document.getElementById("fnErrorsAnyError");
    var domFnExamples = document.getElementById("fnExamples");
    var domFnNoExamples = document.getElementById("fnNoExamples");
    var domSearch = document.getElementById("search");
    var domSectSearchResults = document.getElementById("sectSearchResults");
    var domListSearchResults = document.getElementById("listSearchResults");
    var domSectSearchNoResults = document.getElementById("sectSearchNoResults");
    var domSectInfo = document.getElementById("sectInfo");
    var domListInfo = document.getElementById("listInfo");
    var domTdTarget = document.getElementById("tdTarget");
    var domTdZigVer = document.getElementById("tdZigVer");
    var domHdrName = document.getElementById("hdrName");
    var domHelpModal = document.getElementById("helpDialog");

    var searchTimer = null;
    var escapeHtmlReplacements = { "&": "&amp;", '"': "&quot;", "<": "&lt;", ">": "&gt;" };

    var typeKinds = indexTypeKinds();
    var typeTypeId = findTypeTypeId();

    // for each package, is an array with packages to get to this one
    var canonPkgPaths = computeCanonicalPackagePaths();
    // for each decl, is an array with {declNames, pkgNames} to get to this one
    var canonDeclPaths = null; // lazy; use getCanonDeclPath
    // for each type, is an array with {declNames, pkgNames} to get to this one
    var canonTypeDecls = null; // lazy; use getCanonTypeDecl

    var curNav = {
        // each element is a package name, e.g. @import("a") then within there @import("b")
        // starting implicitly from root package
        pkgNames: [],
        // same as above except actual packages, not names
        pkgObjs: [],
        // Each element is a decl name, `a.b.c`, a is 0, b is 1, c is 2, etc.
        // empty array means refers to the package itself
        declNames: [],
        // these will be all types, except the last one may be a type or a decl
        declObjs: [],
    };
    var curNavSearch = "";
    var curSearchIndex = -1;
    var imFeelingLucky = false;

    var rootIsStd = detectRootIsStd();

    // map of decl index to list of non-generic fn indexes
    var nodesToFnsMap = indexNodesToFns();
    // map of decl index to list of comptime fn calls
    var nodesToCallsMap = indexNodesToCalls();

    domSearch.addEventListener('keydown', onSearchKeyDown, false);
    window.addEventListener('hashchange', onHashChange, false);
    window.addEventListener('keydown', onWindowKeyDown, false);
    onHashChange();

    function renderTitle() {
        var list = curNav.pkgNames.concat(curNav.declNames);
        var suffix = " - Zig";
        if (list.length === 0) {
            if (rootIsStd) {
                document.title = "std" + suffix;
            } else {
                document.title = zigAnalysis.params.rootName + suffix;
            }
        } else {
            document.title = list.join('.') + suffix;
        }
    }

    function render() {
        domStatus.classList.add("hidden");
        domFnProto.classList.add("hidden");
        domFnDocs.classList.add("hidden");
        domSectPkgs.classList.add("hidden");
        domSectTypes.classList.add("hidden");
        domSectNamespaces.classList.add("hidden");
        domSectErrSets.classList.add("hidden");
        domSectFns.classList.add("hidden");
        domSectFields.classList.add("hidden");
        domSectSearchResults.classList.add("hidden");
        domSectSearchNoResults.classList.add("hidden");
        domSectInfo.classList.add("hidden");
        domHdrName.classList.add("hidden");
        domSectNav.classList.add("hidden");
        domSectFnErrors.classList.add("hidden");
        domFnExamples.classList.add("hidden");
        domFnNoExamples.classList.add("hidden");
        domFnErrorsAnyError.classList.add("hidden");
        domTableFnErrors.classList.add("hidden");
        domSectGlobalVars.classList.add("hidden");
        domSectValues.classList.add("hidden");

        renderTitle();
        renderInfo();
        renderPkgList();

        if (curNavSearch !== "") {
            return renderSearch();
        }

        var rootPkg = zigAnalysis.packages[zigAnalysis.rootPkg];
        var pkg = rootPkg;
        curNav.pkgObjs = [pkg];
        for (var i = 0; i < curNav.pkgNames.length; i += 1) {
            var childPkg = zigAnalysis.packages[pkg.table[curNav.pkgNames[i]]];
            if (childPkg == null) {
                return render404();
            }
            pkg = childPkg;
            curNav.pkgObjs.push(pkg);
        }

        var decl = zigAnalysis.types[pkg.main];
        curNav.declObjs = [decl];
        for (var i = 0; i < curNav.declNames.length; i += 1) {
            var childDecl = findSubDecl(decl, curNav.declNames[i]);
            if (childDecl == null) {
                return render404();
            }
            var container = getDeclContainerType(childDecl);
            if (container == null) {
                if (i + 1 === curNav.declNames.length) {
                    curNav.declObjs.push(childDecl);
                    break;
                } else {
                    return render404();
                }
            }
            decl = container;
            curNav.declObjs.push(decl);
        }

        renderNav();

        var lastDecl = curNav.declObjs[curNav.declObjs.length - 1];
        if (lastDecl.kind === 'var') {
            return renderVar(lastDecl);
        } else if (lastDecl.kind === 'const' && lastDecl.type != null) {
            var typeObj = zigAnalysis.types[lastDecl.type];
            if (typeObj.kind === typeKinds.Fn) {
                return renderFn(lastDecl);
            } else {
                return renderValue(lastDecl);
            }
        }
        if (lastDecl.kind != null) {
            renderType(lastDecl);
        }
        if (lastDecl.pubDecls != null) {
            renderContainer(lastDecl);
        }
    }

    function typeIsErrSet(typeIndex) {
        var typeObj = zigAnalysis.types[typeIndex];
        return typeObj.kind === typeKinds.ErrorSet;
    }

    function typeIsStructWithNoFields(typeIndex) {
        var typeObj = zigAnalysis.types[typeIndex];
        if (typeObj.kind !== typeKinds.Struct)
            return false;
        return typeObj.fields == null || typeObj.fields.length === 0;
    }

    function typeIsGenericFn(typeIndex) {
        var typeObj = zigAnalysis.types[typeIndex];
        if (typeObj.kind !== typeKinds.Fn) {
            return false;
        }
        return typeObj.generic;
    }

    function renderFn(fnDecl) {
        domFnProtoCode.innerHTML = typeIndexName(fnDecl.type, true, true, fnDecl);

        var docsSource = null;
        var srcNode = zigAnalysis.astNodes[fnDecl.src];
        if (srcNode.docs != null) {
            docsSource = srcNode.docs;
        }

        var typeObj = zigAnalysis.types[fnDecl.type];
        var errSetTypeIndex = null;
        if (typeObj.ret != null) {
            var retType = zigAnalysis.types[typeObj.ret];
            if (retType.kind === typeKinds.ErrorSet) {
                errSetTypeIndex = typeObj.ret;
            } else if (retType.kind === typeKinds.ErrorUnion) {
                errSetTypeIndex = retType.err;
            }
        }
        if (errSetTypeIndex != null) {
            var errSetType = zigAnalysis.types[errSetTypeIndex];
            renderErrorSet(errSetType);
        }

        var protoSrcIndex;
        if (typeIsGenericFn(fnDecl.type)) {
            protoSrcIndex = fnDecl.value;

            var instantiations = nodesToFnsMap[protoSrcIndex];
            var calls = nodesToCallsMap[protoSrcIndex];
            if (instantiations == null && calls == null) {
                domFnNoExamples.classList.remove("hidden");
            } else {
                // TODO show examples
                domFnExamples.classList.remove("hidden");
            }
        } else {
            protoSrcIndex = zigAnalysis.fns[fnDecl.value].src;

            domFnExamples.classList.add("hidden");
            domFnNoExamples.classList.add("hidden");
        }

        var protoSrcNode = zigAnalysis.astNodes[protoSrcIndex];
        if (docsSource == null && protoSrcNode != null && protoSrcNode.docs != null) {
            docsSource = protoSrcNode.docs;
        }
        if (docsSource != null) {
            domFnDocs.innerHTML = markdown(docsSource);
            domFnDocs.classList.remove("hidden");
        }
        domFnProto.classList.remove("hidden");
    }

    function renderNav() {
        var len = curNav.pkgNames.length + curNav.declNames.length;
        resizeDomList(domListNav, len, '<li><a href="#"></a></li>');
        var list = [];
        var hrefPkgNames = [];
        var hrefDeclNames = [];
        for (var i = 0; i < curNav.pkgNames.length; i += 1) {
            hrefPkgNames.push(curNav.pkgNames[i]);
            list.push({
                name: curNav.pkgNames[i],
                link: navLink(hrefPkgNames, hrefDeclNames),
            });
        }
        for (var i = 0; i < curNav.declNames.length; i += 1) {
            hrefDeclNames.push(curNav.declNames[i]);
            list.push({
                name: curNav.declNames[i],
                link: navLink(hrefPkgNames, hrefDeclNames),
            });
        }

        for (var i = 0; i < list.length; i += 1) {
            var liDom = domListNav.children[i];
            var aDom = liDom.children[0];
            aDom.textContent = list[i].name;
            aDom.setAttribute('href', list[i].link);
            if (i + 1 == list.length) {
                aDom.classList.add("active");
            } else {
                aDom.classList.remove("active");
            }
        }

        domSectNav.classList.remove("hidden");
    }

    function renderInfo() {
        domTdZigVer.textContent = zigAnalysis.params.zigVersion;
        domTdTarget.textContent = zigAnalysis.params.target;

        domSectInfo.classList.remove("hidden");
    }

    function render404() {
        domStatus.textContent = "404 Not Found";
        domStatus.classList.remove("hidden");
    }

    function renderPkgList() {
        var rootPkg = zigAnalysis.packages[zigAnalysis.rootPkg];
        var list = [];
        for (var key in rootPkg.table) {
            if (key === "root" && rootIsStd) continue;
            var pkgIndex = rootPkg.table[key];
            if (zigAnalysis.packages[pkgIndex] == null) continue;
            list.push({
                name: key,
                pkg: pkgIndex,
            });
        }
        list.sort(function(a, b) {
            return operatorCompare(a.name.toLowerCase(), b.name.toLowerCase());
        });

        if (list.length !== 0) {
            resizeDomList(domListPkgs, list.length, '<li><a href="#"></a></li>');
            for (var i = 0; i < list.length; i += 1) {
                var liDom = domListPkgs.children[i];
                var aDom = liDom.children[0];
                aDom.textContent = list[i].name;
                aDom.setAttribute('href', navLinkPkg(list[i].pkg));
                if (list[i].name === curNav.pkgNames[0]) {
                    aDom.classList.add("active");
                } else {
                    aDom.classList.remove("active");
                }
            }

            domSectPkgs.classList.remove("hidden");
        }
    }

    function navLink(pkgNames, declNames) {
        if (pkgNames.length === 0 && declNames.length === 0) {
            return '#';
        } else if (declNames.length === 0) {
            return '#' + pkgNames.join('.');
        } else {
            return '#' + pkgNames.join('.') + ';' + declNames.join('.');
        }
    }

    function navLinkPkg(pkgIndex) {
        return navLink(canonPkgPaths[pkgIndex], []);
    }

    function navLinkDecl(childName) {
        return navLink(curNav.pkgNames, curNav.declNames.concat([childName]));
    }

    function resizeDomListDl(dlDom, desiredLen) {
        // add the missing dom entries
        var i, ev;
        for (i = dlDom.childElementCount / 2; i < desiredLen; i += 1) {
            dlDom.insertAdjacentHTML('beforeend', '<dt></dt><dd></dd>');
        }
        // remove extra dom entries
        while (desiredLen < dlDom.childElementCount / 2) {
            dlDom.removeChild(dlDom.lastChild);
            dlDom.removeChild(dlDom.lastChild);
        }
    }

    function resizeDomList(listDom, desiredLen, templateHtml) {
        // add the missing dom entries
        var i, ev;
        for (i = listDom.childElementCount; i < desiredLen; i += 1) {
            listDom.insertAdjacentHTML('beforeend', templateHtml);
        }
        // remove extra dom entries
        while (desiredLen < listDom.childElementCount) {
            listDom.removeChild(listDom.lastChild);
        }
    }

    function typeIndexName(typeIndex, wantHtml, wantLink, fnDecl, linkFnNameDecl) {
        var typeObj = zigAnalysis.types[typeIndex];
        if (wantLink) {
            var declIndex = getCanonTypeDecl(typeIndex);
            var declPath = getCanonDeclPath(declIndex);
            var haveLink = declPath != null;
            var typeNameHtml = typeName(typeObj, true, !haveLink, fnDecl, linkFnNameDecl);
            if (haveLink) {
                return '<a href="' + navLink(declPath.pkgNames, declPath.declNames) + '">' + typeNameHtml + '</a>';
            } else {
                return typeNameHtml;
            }
        } else {
            return typeName(typeObj, wantHtml, false, fnDecl, linkFnNameDecl);
        }
    }

    function typeName(typeObj, wantHtml, wantSubLink, fnDecl, linkFnNameDecl) {
        switch (typeObj.kind) {
            case typeKinds.Array:
                var name = "[";
                if (wantHtml) {
                    name += '<span class="tok-number">' + typeObj.len + '</span>';
                } else {
                    name += typeObj.len;
                }
                name += "]";
                name += typeIndexName(typeObj.elem, wantHtml, wantSubLink, null);
                return name;
            case typeKinds.Pointer:
                var name = "";
                switch (typeObj.len) {
                    case 0:
                    default:
                        name += "*";
                        break;
                    case 1:
                        name += "[*]";
                        break;
                    case 2:
                        name += "[]";
                        break;
                    case 3:
                        name += "[*c]";
                        break;
                }
                if (typeObj['const']) {
                    if (wantHtml) {
                        name += '<span class="tok-kw">const</span> ';
                    } else {
                        name += "const ";
                    }
                }
                if (typeObj['volatile']) {
                    if (wantHtml) {
                        name += '<span class="tok-kw">volatile</span> ';
                    } else {
                        name += "volatile ";
                    }
                }
                if (typeObj.align != null) {
                    if (wantHtml) {
                        name += '<span class="tok-kw">align</span>(';
                    } else {
                        name += "align(";
                    }
                    if (wantHtml) {
                        name += '<span class="tok-number">' + typeObj.align + '</span>';
                    } else {
                        name += typeObj.align;
                    }
                    if (typeObj.hostIntBytes != null) {
                        name += ":";
                        if (wantHtml) {
                            name += '<span class="tok-number">' + typeObj.bitOffsetInHost + '</span>';
                        } else {
                            name += typeObj.bitOffsetInHost;
                        }
                        name += ":";
                        if (wantHtml) {
                            name += '<span class="tok-number">' + typeObj.hostIntBytes + '</span>';
                        } else {
                            name += typeObj.hostIntBytes;
                        }
                    }
                    name += ") ";
                }
                name += typeIndexName(typeObj.elem, wantHtml, wantSubLink, null);
                return name;
            case typeKinds.Float:
                if (wantHtml) {
                    return '<span class="tok-type">f' + typeObj.bits + '</span>';
                } else {
                    return "f" + typeObj.bits;
                }
            case typeKinds.Int:
                var signed = (typeObj.i != null) ? 'i' : 'u';
                var bits = typeObj[signed];
                if (wantHtml) {
                    return '<span class="tok-type">' + signed + bits + '</span>';
                } else {
                    return signed + bits;
                }
            case typeKinds.ComptimeInt:
                if (wantHtml) {
                    return '<span class="tok-type">comptime_int</span>';
                } else {
                    return "comptime_int";
                }
            case typeKinds.ComptimeFloat:
                if (wantHtml) {
                    return '<span class="tok-type">comptime_float</span>';
                } else {
                    return "comptime_float";
                }
            case typeKinds.Type:
                if (wantHtml) {
                    return '<span class="tok-type">type</span>';
                } else {
                    return "type";
                }
            case typeKinds.Bool:
                if (wantHtml) {
                    return '<span class="tok-type">bool</span>';
                } else {
                    return "bool";
                }
            case typeKinds.Void:
                if (wantHtml) {
                    return '<span class="tok-type">void</span>';
                } else {
                    return "void";
                }
            case typeKinds.NoReturn:
                if (wantHtml) {
                    return '<span class="tok-type">noreturn</span>';
                } else {
                    return "noreturn";
                }
            case typeKinds.ErrorSet:
                if (typeObj.errors == null) {
                    if (wantHtml) {
                        return '<span class="tok-type">anyerror</span>';
                    } else {
                        return "anyerror";
                    }
                } else {
                    if (wantHtml) {
                        return escapeHtml(typeObj.name);
                    } else {
                        return typeObj.name;
                    }
                }
            case typeKinds.ErrorUnion:
                var errSetTypeObj = zigAnalysis.types[typeObj.err];
                var payloadHtml = typeIndexName(typeObj.payload, wantHtml, wantSubLink, null);
                if (fnDecl != null && errSetTypeObj.fn === fnDecl.value) {
                    // function index parameter supplied and this is the inferred error set of it
                    return "!" + payloadHtml;
                } else {
                    return typeIndexName(typeObj.err, wantHtml, wantSubLink, null) + "!" + payloadHtml;
                }
            case typeKinds.Fn:
                var payloadHtml = "";
                if (wantHtml) {
                    payloadHtml += '<span class="tok-kw">fn</span>';
                    if (fnDecl != null) {
                        payloadHtml += ' <span class="tok-fn">';
                        if (linkFnNameDecl != null) {
                            payloadHtml += '<a href="' + linkFnNameDecl + '">' +
                                escapeHtml(fnDecl.name) + '</a>';
                        } else {
                            payloadHtml += escapeHtml(fnDecl.name);
                        }
                        payloadHtml += '</span>';
                    }
                } else {
                    payloadHtml += 'fn'
                }
                payloadHtml += '(';
                if (typeObj.args != null) {
                    for (var i = 0; i < typeObj.args.length; i += 1) {
                        if (i != 0) {
                            payloadHtml += ', ';
                        }

                        if (fnDecl != null && zigAnalysis.astNodes[fnDecl.src].fields != null) {
                            var paramDeclIndex = zigAnalysis.astNodes[fnDecl.src].fields[i];
                            var paramName = zigAnalysis.astNodes[paramDeclIndex].name;

                            if (paramName != null) {
                                payloadHtml += paramName + ': ';
                            }
                        }

                        var argTypeIndex = typeObj.args[i];
                        if (argTypeIndex != null) {
                            payloadHtml += typeIndexName(argTypeIndex, wantHtml, wantSubLink);
                        } else if (wantHtml) {
                            payloadHtml += '<span class="tok-kw">var</span>';
                        } else {
                            payloadHtml += 'var';
                        }
                    }
                }

                payloadHtml += ') ';
                if (typeObj.ret != null) {
                    payloadHtml += typeIndexName(typeObj.ret, wantHtml, wantSubLink, fnDecl);
                } else if (wantHtml) {
                    payloadHtml += '<span class="tok-kw">var</span>';
                } else {
                    payloadHtml += 'var';
                }
                return payloadHtml;
            default:
                if (wantHtml) {
                    return escapeHtml(typeObj.name);
                } else {
                    return typeObj.name;
                }
        }
    }

    function renderType(typeObj) {
        var name;
        if (rootIsStd && typeObj === zigAnalysis.types[zigAnalysis.packages[zigAnalysis.rootPkg].main]) {
            name = "std";
        } else {
            name = typeName(typeObj, false, false);
        }
        if (name != null && name != "") {
            domHdrName.innerText = name + " (" + zigAnalysis.typeKinds[typeObj.kind] + ")";
            domHdrName.classList.remove("hidden");
        }
        if (typeObj.kind == typeKinds.ErrorSet) {
            renderErrorSet(typeObj);
        }
    }

    function renderErrorSet(errSetType) {
        if (errSetType.errors == null) {
            domFnErrorsAnyError.classList.remove("hidden");
        } else {
            var errorList = [];
            for (var i = 0; i < errSetType.errors.length; i += 1) {
                var errObj = zigAnalysis.errors[errSetType.errors[i]];
                var srcObj = zigAnalysis.astNodes[errObj.src];
                errorList.push({
                    err: errObj,
                    docs: srcObj.docs,
                });
            }
            errorList.sort(function(a, b) {
                return operatorCompare(a.err.name.toLowerCase(), b.err.name.toLowerCase());
            });

            resizeDomListDl(domListFnErrors, errorList.length);
            for (var i = 0; i < errorList.length; i += 1) {
                var nameTdDom = domListFnErrors.children[i * 2 + 0];
                var descTdDom = domListFnErrors.children[i * 2 + 1];
                nameTdDom.textContent = errorList[i].err.name;
                var docs = errorList[i].docs;
                if (docs != null) {
                    descTdDom.innerHTML = markdown(docs);
                } else {
                    descTdDom.textContent = "";
                }
            }
            domTableFnErrors.classList.remove("hidden");
        }
        domSectFnErrors.classList.remove("hidden");
    }

    function allCompTimeFnCallsHaveTypeResult(typeIndex, value) {
        var srcIndex = typeIsGenericFn(typeIndex) ? value : zigAnalysis.fns[value].src;
        var calls = nodesToCallsMap[srcIndex];
        if (calls == null) return false;
        for (var i = 0; i < calls.length; i += 1) {
            var call = zigAnalysis.calls[calls[i]];
            if (call.result.type !== typeTypeId) return false;
        }
        return true;
    }

    function renderValue(decl) {
        domFnProtoCode.innerHTML = '<span class="tok-kw">const</span> ' +
            escapeHtml(decl.name) + ': ' + typeIndexName(decl.type, true, true);

        var docs = zigAnalysis.astNodes[decl.src].docs;
        if (docs != null) {
            domFnDocs.innerHTML = markdown(docs);
            domFnDocs.classList.remove("hidden");
        }

        domFnProto.classList.remove("hidden");
    }

    function renderVar(decl) {
        domFnProtoCode.innerHTML = '<span class="tok-kw">var</span> ' +
            escapeHtml(decl.name) + ': ' + typeIndexName(decl.type, true, true);

        var docs = zigAnalysis.astNodes[decl.src].docs;
        if (docs != null) {
            domFnDocs.innerHTML = markdown(docs);
            domFnDocs.classList.remove("hidden");
        }

        domFnProto.classList.remove("hidden");
    }

    function renderContainer(container) {
        var typesList = [];
        var namespacesList = [];
        var errSetsList = [];
        var fnsList = [];
        var varsList = [];
        var valsList = [];
        for (var i = 0; i < container.pubDecls.length; i += 1) {
            var decl = zigAnalysis.decls[container.pubDecls[i]];
            if (decl.kind === 'var') {
                varsList.push(decl);
                continue;
            } else if (decl.kind === 'const' && decl.type != null) {
                if (decl.type == typeTypeId) {
                    if (typeIsErrSet(decl.value)) {
                        errSetsList.push(decl);
                    } else if (typeIsStructWithNoFields(decl.value)) {
                        namespacesList.push(decl);
                    } else {
                        typesList.push(decl);
                    }
                } else {
                    var typeKind = zigAnalysis.types[decl.type].kind;
                    if (typeKind === typeKinds.Fn) {
                        if (allCompTimeFnCallsHaveTypeResult(decl.type, decl.value)) {
                            typesList.push(decl);
                        } else {
                            fnsList.push(decl);
                        }
                    } else {
                        valsList.push(decl);
                    }
                }
            }
        }
        typesList.sort(byNameProperty);
        namespacesList.sort(byNameProperty);
        errSetsList.sort(byNameProperty);
        fnsList.sort(byNameProperty);
        varsList.sort(byNameProperty);
        valsList.sort(byNameProperty);

        if (typesList.length !== 0) {
            resizeDomList(domListTypes, typesList.length, '<li><a href="#"></a></li>');
            for (var i = 0; i < typesList.length; i += 1) {
                var liDom = domListTypes.children[i];
                var aDom = liDom.children[0];
                var decl = typesList[i];
                aDom.textContent = decl.name;
                aDom.setAttribute('href', navLinkDecl(decl.name));
            }
            domSectTypes.classList.remove("hidden");
        }
        if (namespacesList.length !== 0) {
            resizeDomList(domListNamespaces, namespacesList.length, '<li><a href="#"></a></li>');
            for (var i = 0; i < namespacesList.length; i += 1) {
                var liDom = domListNamespaces.children[i];
                var aDom = liDom.children[0];
                var decl = namespacesList[i];
                aDom.textContent = decl.name;
                aDom.setAttribute('href', navLinkDecl(decl.name));
            }
            domSectNamespaces.classList.remove("hidden");
        }

        if (errSetsList.length !== 0) {
            resizeDomList(domListErrSets, errSetsList.length, '<li><a href="#"></a></li>');
            for (var i = 0; i < errSetsList.length; i += 1) {
                var liDom = domListErrSets.children[i];
                var aDom = liDom.children[0];
                var decl = errSetsList[i];
                aDom.textContent = decl.name;
                aDom.setAttribute('href', navLinkDecl(decl.name));
            }
            domSectErrSets.classList.remove("hidden");
        }

        if (fnsList.length !== 0) {
            resizeDomList(domListFns, fnsList.length, '<tr><td></td><td></td></tr>');
            for (var i = 0; i < fnsList.length; i += 1) {
                var decl = fnsList[i];
                var trDom = domListFns.children[i];

                var tdFnCode = trDom.children[0];
                var tdDesc = trDom.children[1];

                tdFnCode.innerHTML = typeIndexName(decl.type, true, true, decl, navLinkDecl(decl.name));

                var docs = zigAnalysis.astNodes[decl.src].docs;
                if (docs != null) {
                    tdDesc.innerHTML = shortDescMarkdown(docs);
                } else {
                    tdDesc.textContent = "";
                }
            }
            domSectFns.classList.remove("hidden");
        }

        if (container.fields != null && container.fields.length !== 0) {
            resizeDomList(domListFields, container.fields.length, '<div></div>');

            var containerNode = zigAnalysis.astNodes[container.src];
            for (var i = 0; i < container.fields.length; i += 1) {
                var fieldTypeIndex = container.fields[i];
                var fieldNode = zigAnalysis.astNodes[containerNode.fields[i]];
                var divDom = domListFields.children[i];

<<<<<<< HEAD
                var html = '<pre>' + escapeHtml(fieldNode.name) + ": " +
                    typeIndexName(fieldTypeIndex, true, true) + ',</pre>';
=======
                var html = '<pre>' + escapeHtml(field.name);
                if (field.type) {
                    html += ": " +
                    typeIndexName(field.type, true, true) + ',</pre>';
                } else {
                    html += " = " + field.value + ",</pre>";
                }
>>>>>>> 2b55484f

                var docs = fieldNode.docs;
                if (docs != null) {
                    html += markdown(docs);
                }
                divDom.innerHTML = html;
            }
            domSectFields.classList.remove("hidden");
        }

        if (varsList.length !== 0) {
            resizeDomList(domListGlobalVars, varsList.length,
                '<tr><td><a href="#"></a></td><td></td><td></td></tr>');
            for (var i = 0; i < varsList.length; i += 1) {
                var decl = varsList[i];
                var trDom = domListGlobalVars.children[i];

                var tdName = trDom.children[0];
                var tdNameA = tdName.children[0];
                var tdType = trDom.children[1];
                var tdDesc = trDom.children[2];

                tdNameA.setAttribute('href', navLinkDecl(decl.name));
                tdNameA.textContent = decl.name;

                tdType.innerHTML = typeIndexName(decl.type, true, true);

                var docs = zigAnalysis.astNodes[decl.src].docs;
                if (docs != null) {
                    tdDesc.innerHTML = shortDescMarkdown(docs);
                } else {
                    tdDesc.textContent = "";
                }
            }
            domSectGlobalVars.classList.remove("hidden");
        }

        if (valsList.length !== 0) {
            resizeDomList(domListValues, valsList.length,
                '<tr><td><a href="#"></a></td><td></td><td></td></tr>');
            for (var i = 0; i < valsList.length; i += 1) {
                var decl = valsList[i];
                var trDom = domListValues.children[i];

                var tdName = trDom.children[0];
                var tdNameA = tdName.children[0];
                var tdType = trDom.children[1];
                var tdDesc = trDom.children[2];

                tdNameA.setAttribute('href', navLinkDecl(decl.name));
                tdNameA.textContent = decl.name;

                tdType.innerHTML = typeIndexName(decl.type, true, true);

                var docs = zigAnalysis.astNodes[decl.src].docs;
                if (docs != null) {
                    tdDesc.innerHTML = shortDescMarkdown(docs);
                } else {
                    tdDesc.textContent = "";
                }
            }
            domSectValues.classList.remove("hidden");
        }
    }

    function operatorCompare(a, b) {
        if (a === b) {
            return 0;
        } else if (a < b) {
            return -1;
        } else {
            return 1;
        }
    }

    function detectRootIsStd() {
        var rootPkg = zigAnalysis.packages[zigAnalysis.rootPkg];
        if (rootPkg.table["std"] == null) {
            // no std mapped into the root package
            return false;
        }
        var stdPkg = zigAnalysis.packages[rootPkg.table["std"]];
        if (stdPkg == null) return false;
        return rootPkg.file === stdPkg.file;
    }

    function indexTypeKinds() {
        var map = {};
        for (var i = 0; i < zigAnalysis.typeKinds.length; i += 1) {
            map[zigAnalysis.typeKinds[i]] = i;
        }
        // This is just for debugging purposes, not needed to function
        var assertList = ["Type","Void","Bool","NoReturn","Int","Float","Pointer","Array","Struct",
            "ComptimeFloat","ComptimeInt","Undefined","Null","Optional","ErrorUnion","ErrorSet","Enum",
            "Union","Fn","BoundFn","ArgTuple","Opaque","Frame","AnyFrame","Vector","EnumLiteral"];
        for (var i = 0; i < assertList.length; i += 1) {
            if (map[assertList[i]] == null) throw new Error("No type kind '" + assertList[i] + "' found");
        }
        return map;
    }

    function findTypeTypeId() {
        for (var i = 0; i < zigAnalysis.types.length; i += 1) {
            if (zigAnalysis.types[i].kind == typeKinds.Type) {
                return i;
            }
        }
        throw new Error("No type 'type' found");
    }

    function updateCurNav() {
        curNav = {
            pkgNames: [],
            pkgObjs: [],
            declNames: [],
            declObjs: [],
        };
        curNavSearch = "";

        if (location.hash[0] === '#' && location.hash.length > 1) {
            var query = location.hash.substring(1);
            var qpos = query.indexOf("?");
            if (qpos === -1) {
                nonSearchPart = query;
            } else {
                nonSearchPart = query.substring(0, qpos);
                curNavSearch = decodeURIComponent(query.substring(qpos + 1));
            }

            var parts = nonSearchPart.split(";");
            curNav.pkgNames = decodeURIComponent(parts[0]).split(".");
            if (parts[1] != null) {
                curNav.declNames = decodeURIComponent(parts[1]).split(".");
            }
        }

        if (curNav.pkgNames.length === 0 && rootIsStd) {
            curNav.pkgNames = ["std"];
        }
    }

    function onHashChange() {
        updateCurNav();
        if (domSearch.value !== curNavSearch) {
            domSearch.value = curNavSearch;
        }
        render();
        if (imFeelingLucky) {
            imFeelingLucky = false;
            activateSelectedResult();
        }
    }

    function findSubDecl(parentType, childName) {
        if (parentType.pubDecls == null) throw new Error("parent object has no public decls");
        for (var i = 0; i < parentType.pubDecls.length; i += 1) {
            var declIndex = parentType.pubDecls[i];
            var childDecl = zigAnalysis.decls[declIndex];
            if (childDecl.name === childName) {
                return childDecl;
            }
        }
        return null;
    }

    function getDeclContainerType(decl) {
        if (decl.type === typeTypeId) {
            return zigAnalysis.types[decl.value];
        }
        return null;
    }

    function computeCanonicalPackagePaths() {
        var list = new Array(zigAnalysis.packages.length);
        // Now we try to find all the packages from root.
        var rootPkg = zigAnalysis.packages[zigAnalysis.rootPkg];
        // Breadth-first to keep the path shortest possible.
        var stack = [{
            path: [],
            pkg: rootPkg,
        }];
        while (stack.length !== 0) {
            var item = stack.shift();
            for (var key in item.pkg.table) {
                var childPkgIndex = item.pkg.table[key];
                if (list[childPkgIndex] != null) continue;
                var childPkg = zigAnalysis.packages[childPkgIndex];
                if (childPkg == null) continue;

                var newPath = item.path.concat([key])
                list[childPkgIndex] = newPath;
                stack.push({
                    path: newPath,
                    pkg: childPkg,
                });
            }
        }
        return list;
    }

    function declCanRepresentTypeKind(typeKind) {
        return typeKind === typeKinds.ErrorSet ||
            typeKind === typeKinds.Struct ||
            typeKind === typeKinds.Union ||
            typeKind === typeKinds.Enum;
    }

    function computeCanonDeclPaths() {
        var list = new Array(zigAnalysis.decls.length);
        canonTypeDecls = new Array(zigAnalysis.types.length);

        for (var pkgI = 0; pkgI < zigAnalysis.packages.length; pkgI += 1) {
            if (pkgI === zigAnalysis.rootPkg && rootIsStd) continue;
            var pkg = zigAnalysis.packages[pkgI];
            var pkgNames = canonPkgPaths[pkgI];
            var stack = [{
                declNames: [],
                type: zigAnalysis.types[pkg.main],
            }];
            while (stack.length !== 0) {
                var item = stack.shift();

                if (item.type.pubDecls != null) {
                    for (var declI = 0; declI < item.type.pubDecls.length; declI += 1) {
                        var mainDeclIndex = item.type.pubDecls[declI];
                        if (list[mainDeclIndex] != null) continue;

                        var decl = zigAnalysis.decls[mainDeclIndex];
                        if (decl.type === typeTypeId &&
                            declCanRepresentTypeKind(zigAnalysis.types[decl.value].kind))
                        {
                            canonTypeDecls[decl.value] = mainDeclIndex;
                        }
                        var declNames = item.declNames.concat([decl.name]);
                        list[mainDeclIndex] = {
                            pkgNames: pkgNames,
                            declNames: declNames,
                        };
                        var containerType = getDeclContainerType(decl);
                        if (containerType != null) {
                            stack.push({
                                declNames: declNames,
                                type: containerType,
                            });
                        }
                    }
                }
            }
        }
        return list;
    }

    function getCanonDeclPath(index) {
        if (canonDeclPaths == null) {
            canonDeclPaths = computeCanonDeclPaths();
        }
        return canonDeclPaths[index];
    }

    function getCanonTypeDecl(index) {
        getCanonDeclPath(0);
        return canonTypeDecls[index];
    }

    function escapeHtml(text) {
        return text.replace(/[&"<>]/g, function (m) {
            return escapeHtmlReplacements[m];
        });
    }

    function shortDescMarkdown(docs) {
        var parts = docs.trim().split("\n");
        var firstLine = parts[0];
        return markdown(firstLine);
    }

    function markdown(mdText) {
        // TODO implement more
        return escapeHtml(mdText);
    }

    function activateSelectedResult() {
        if (domSectSearchResults.classList.contains("hidden")) {
            return;
        }

        var liDom = domListSearchResults.children[curSearchIndex];
        if (liDom == null && domListSearchResults.children.length !== 0) {
            liDom = domListSearchResults.children[0];
        }
        if (liDom != null) {
            var aDom = liDom.children[0];
            location.href = aDom.getAttribute("href");
            curSearchIndex = -1;
        }
        domSearch.blur();
    }

    function onSearchKeyDown(ev) {
        switch (ev.which) {
            case 13:
                if (ev.shiftKey || ev.ctrlKey || ev.altKey) return;

                // detect if this search changes anything
                var terms1 = getSearchTerms();
                startSearch();
                updateCurNav();
                var terms2 = getSearchTerms();
                // we might have to wait for onHashChange to trigger
                imFeelingLucky = (terms1.join(' ') !== terms2.join(' '));
                if (!imFeelingLucky) activateSelectedResult();

                ev.preventDefault();
                ev.stopPropagation();
                return;
            case 27:
                if (ev.shiftKey || ev.ctrlKey || ev.altKey) return;

                domSearch.value = "";
                domSearch.blur();
                curSearchIndex = -1;
                ev.preventDefault();
                ev.stopPropagation();
                startSearch();
                return;
            case 38:
                if (ev.shiftKey || ev.ctrlKey || ev.altKey) return;

                moveSearchCursor(-1);
                ev.preventDefault();
                ev.stopPropagation();
                return;
            case 40:
                if (ev.shiftKey || ev.ctrlKey || ev.altKey) return;

                moveSearchCursor(1);
                ev.preventDefault();
                ev.stopPropagation();
                return;
            default:
                if (ev.shiftKey || ev.ctrlKey || ev.altKey) return;

                curSearchIndex = -1;
                ev.stopPropagation();
                startAsyncSearch();
                return;
        }
    }

    function moveSearchCursor(dir) {
        if (curSearchIndex < 0 || curSearchIndex >= domListSearchResults.children.length) {
            if (dir > 0) {
                curSearchIndex = -1 + dir;
            } else if (dir < 0) {
                curSearchIndex = domListSearchResults.children.length + dir;
            }
        } else {
            curSearchIndex += dir;
        }
        if (curSearchIndex < 0) {
            curSearchIndex = 0;
        }
        if (curSearchIndex >= domListSearchResults.children.length) {
            curSearchIndex = domListSearchResults.children.length - 1;
        }
        renderSearchCursor();
    }

    function onWindowKeyDown(ev) {
        switch (ev.which) {
            case 27:
                if (ev.shiftKey || ev.ctrlKey || ev.altKey) return;
                if (!domHelpModal.classList.contains("hidden")) {
                    domHelpModal.classList.add("hidden");
                    ev.preventDefault();
                    ev.stopPropagation();
                }
                break;
            case 83:
                if (ev.shiftKey || ev.ctrlKey || ev.altKey) return;
                domSearch.focus();
                domSearch.select();
                ev.preventDefault();
                ev.stopPropagation();
                startAsyncSearch();
                break;
            case 191:
                if (!ev.shiftKey || ev.ctrlKey || ev.altKey) return;
                ev.preventDefault();
                ev.stopPropagation();
                showHelpModal();
                break;
        }
    }

    function showHelpModal() {
        domHelpModal.classList.remove("hidden");
        domHelpModal.style.left = (window.innerWidth / 2 - domHelpModal.clientWidth / 2) + "px";
        domHelpModal.style.top = (window.innerHeight / 2 - domHelpModal.clientHeight / 2) + "px";
        domHelpModal.focus();
    }

    function clearAsyncSearch() {
        if (searchTimer != null) {
            clearTimeout(searchTimer);
            searchTimer = null;
        }
    }

    function startAsyncSearch() {
        clearAsyncSearch();
        searchTimer = setTimeout(startSearch, 100);
    }
    function startSearch() {
        clearAsyncSearch();
        var oldHash = location.hash;
        var parts = oldHash.split("?");
        var newPart2 = (domSearch.value === "") ? "" : ("?" + domSearch.value);
        location.hash = (parts.length === 1) ? (oldHash + newPart2) : (parts[0] + newPart2);
    }
    function getSearchTerms() {
        var list = curNavSearch.trim().split(/[ \r\n\t]+/);
        list.sort();
        return list;
    }
    function renderSearch() {
        var matchedItems = [];
        var ignoreCase = (curNavSearch.toLowerCase() === curNavSearch);
        var terms = getSearchTerms();

        decl_loop: for (var declIndex = 0; declIndex < zigAnalysis.decls.length; declIndex += 1) {
            var canonPath = getCanonDeclPath(declIndex);
            if (canonPath == null) continue;

            var decl = zigAnalysis.decls[declIndex];
            var lastPkgName = canonPath.pkgNames[canonPath.pkgNames.length - 1];
            var fullPathSearchText = lastPkgName + "." + canonPath.declNames.join('.');
            var astNode = zigAnalysis.astNodes[decl.src];
            var fileAndDocs = zigAnalysis.files[astNode.file];
            if (astNode.docs != null) {
                fileAndDocs += "\n" + astNode.docs;
            }
            var fullPathSearchTextLower = fullPathSearchText;
            if (ignoreCase) {
                fullPathSearchTextLower = fullPathSearchTextLower.toLowerCase();
                fileAndDocs = fileAndDocs.toLowerCase();
            }

            var points = 0;
            for (var termIndex = 0; termIndex < terms.length; termIndex += 1) {
                var term = terms[termIndex];

                // exact, case sensitive match of full decl path
                if (fullPathSearchText === term) {
                    points += 4;
                    continue;
                }
                // exact, case sensitive match of just decl name
                if (decl.name == term) {
                    points += 3;
                    continue;
                }
                // substring, case insensitive match of full decl path
                if (fullPathSearchTextLower.indexOf(term) >= 0) {
                    points += 2;
                    continue;
                }
                if (fileAndDocs.indexOf(term) >= 0) {
                    points += 1;
                    continue;
                }

                continue decl_loop;
            }

            matchedItems.push({
                decl: decl,
                path: canonPath,
                points: points,
            });
        }

        if (matchedItems.length !== 0) {
            resizeDomList(domListSearchResults, matchedItems.length, '<li><a href="#"></a></li>');

            matchedItems.sort(function(a, b) {
                var cmp = operatorCompare(b.points, a.points);
                if (cmp != 0) return cmp;
                return operatorCompare(a.decl.name, b.decl.name);
            });

            for (var i = 0; i < matchedItems.length; i += 1) {
                var liDom = domListSearchResults.children[i];
                var aDom = liDom.children[0];
                var match = matchedItems[i];
                var lastPkgName = match.path.pkgNames[match.path.pkgNames.length - 1];
                aDom.textContent = lastPkgName + "." + match.path.declNames.join('.');
                aDom.setAttribute('href', navLink(match.path.pkgNames, match.path.declNames));
            }
            renderSearchCursor();

            domSectSearchResults.classList.remove("hidden");
        } else {
            domSectSearchNoResults.classList.remove("hidden");
        }
    }

    function renderSearchCursor() {
        for (var i = 0; i < domListSearchResults.children.length; i += 1) {
            var liDom = domListSearchResults.children[i];
            if (curSearchIndex === i) {
                liDom.classList.add("selected");
            } else {
                liDom.classList.remove("selected");
            }
        }
    }

    function indexNodesToFns() {
        var map = {};
        for (var i = 0; i < zigAnalysis.fns.length; i += 1) {
            var fn = zigAnalysis.fns[i];
            if (typeIsGenericFn(fn.type)) continue;
            if (map[fn.src] == null) {
                map[fn.src] = [i];
            } else {
                map[fn.src].push(i);
            }
        }
        return map;
    }

    function indexNodesToCalls() {
        var map = {};
        for (var i = 0; i < zigAnalysis.calls.length; i += 1) {
            var call = zigAnalysis.calls[i];
            var fn = zigAnalysis.fns[call.fn];
            if (map[fn.src] == null) {
                map[fn.src] = [i];
            } else {
                map[fn.src].push(i);
            }
        }
        return map;
    }

    function byNameProperty(a, b) {
        return operatorCompare(a.name, b.name);
    }
})();<|MERGE_RESOLUTION|>--- conflicted
+++ resolved
@@ -790,22 +790,19 @@
 
             var containerNode = zigAnalysis.astNodes[container.src];
             for (var i = 0; i < container.fields.length; i += 1) {
-                var fieldTypeIndex = container.fields[i];
+                var field = container.fields[i];
                 var fieldNode = zigAnalysis.astNodes[containerNode.fields[i]];
                 var divDom = domListFields.children[i];
 
-<<<<<<< HEAD
-                var html = '<pre>' + escapeHtml(fieldNode.name) + ": " +
-                    typeIndexName(fieldTypeIndex, true, true) + ',</pre>';
-=======
-                var html = '<pre>' + escapeHtml(field.name);
-                if (field.type) {
-                    html += ": " +
-                    typeIndexName(field.type, true, true) + ',</pre>';
-                } else {
-                    html += " = " + field.value + ",</pre>";
-                }
->>>>>>> 2b55484f
+                var html = '<pre>' + escapeHtml(fieldNode.name);
+
+                if (container.kind === typeKinds.Enum) {
+                    html += ' = <span class="tok-number">' + field + '</span>';
+                } else {
+                    html += ": " + typeIndexName(field, true, true);
+                }
+
+                html += ',</pre>';
 
                 var docs = fieldNode.docs;
                 if (docs != null) {

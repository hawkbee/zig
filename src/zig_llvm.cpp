/*
 * Copyright (c) 2015 Andrew Kelley
 *
 * This file is part of zig, which is MIT licensed.
 * See http://opensource.org/licenses/MIT
 */


/*
 * The point of this file is to contain all the LLVM C++ API interaction so that:
 * 1. The compile time of other files is kept under control.
 * 2. Provide a C interface to the LLVM functions we need for self-hosting purposes.
 * 3. Prevent C++ from infecting the rest of the project.
 */

#include "zig_llvm.h"

#if __GNUC__ >= 8
#pragma GCC diagnostic push
#pragma GCC diagnostic ignored "-Wclass-memaccess"
#endif

#include <llvm/Analysis/TargetLibraryInfo.h>
#include <llvm/Analysis/TargetTransformInfo.h>
#include <llvm/IR/DIBuilder.h>
#include <llvm/IR/DiagnosticInfo.h>
#include <llvm/IR/IRBuilder.h>
#include <llvm/IR/InlineAsm.h>
#include <llvm/IR/Instructions.h>
#include <llvm/IR/LegacyPassManager.h>
#include <llvm/IR/Module.h>
#include <llvm/IR/Verifier.h>
#include <llvm/InitializePasses.h>
#include <llvm/MC/SubtargetFeature.h>
#include <llvm/Object/Archive.h>
#include <llvm/Object/ArchiveWriter.h>
#include <llvm/PassRegistry.h>
#include <llvm/Support/FileSystem.h>
#include <llvm/Support/TargetParser.h>
#include <llvm/Support/Timer.h>
#include <llvm/Support/raw_ostream.h>
#include <llvm/Target/TargetMachine.h>
#include <llvm/Transforms/Coroutines.h>
#include <llvm/Transforms/IPO.h>
#include <llvm/Transforms/IPO/AlwaysInliner.h>
#include <llvm/Transforms/IPO/PassManagerBuilder.h>
#include <llvm/Transforms/Scalar.h>
#include <llvm/Transforms/Utils.h>

#include <lld/Common/Driver.h>

#if __GNUC__ >= 8
#pragma GCC diagnostic pop
#endif

#include <new>

#include <stdlib.h>

using namespace llvm;

void ZigLLVMInitializeLoopStrengthReducePass(LLVMPassRegistryRef R) {
    initializeLoopStrengthReducePass(*unwrap(R));
}

void ZigLLVMInitializeLowerIntrinsicsPass(LLVMPassRegistryRef R) {
    initializeLowerIntrinsicsPass(*unwrap(R));
}

char *ZigLLVMGetHostCPUName(void) {
    return strdup((const char *)sys::getHostCPUName().bytes_begin());
}

char *ZigLLVMGetNativeFeatures(void) {
    SubtargetFeatures features;

    StringMap<bool> host_features;
    if (sys::getHostCPUFeatures(host_features)) {
        for (auto &F : host_features)
            features.AddFeature(F.first(), F.second);
    }

    return strdup((const char *)StringRef(features.getString()).bytes_begin());
}

static void addDiscriminatorsPass(const PassManagerBuilder &Builder, legacy::PassManagerBase &PM) {
    PM.add(createAddDiscriminatorsPass());
}

#ifndef NDEBUG
static const bool assertions_on = true;
#else
static const bool assertions_on = false;
#endif

bool ZigLLVMTargetMachineEmitToFile(LLVMTargetMachineRef targ_machine_ref, LLVMModuleRef module_ref,
        const char *filename, ZigLLVM_EmitOutputType output_type, char **error_message, bool is_debug,
        bool is_small, bool time_report)
{
    TimePassesIsEnabled = time_report;

    std::error_code EC;
    raw_fd_ostream dest(filename, EC, sys::fs::F_None);
    if (EC) {
        *error_message = strdup((const char *)StringRef(EC.message()).bytes_begin());
        return true;
    }
    TargetMachine* target_machine = reinterpret_cast<TargetMachine*>(targ_machine_ref);
    target_machine->setO0WantsFastISel(true);

    Module* module = unwrap(module_ref);

    PassManagerBuilder *PMBuilder = new(std::nothrow) PassManagerBuilder();
    if (PMBuilder == nullptr) {
        *error_message = strdup("memory allocation failure");
        return true;
    }
    PMBuilder->OptLevel = target_machine->getOptLevel();
    PMBuilder->SizeLevel = is_small ? 2 : 0;

    PMBuilder->DisableTailCalls = is_debug;
    PMBuilder->DisableUnitAtATime = is_debug;
    PMBuilder->DisableUnrollLoops = is_debug;
    PMBuilder->SLPVectorize = !is_debug;
    PMBuilder->LoopVectorize = !is_debug;
    PMBuilder->RerollLoops = !is_debug;
    // Leaving NewGVN as default (off) because when on it caused issue #673
    //PMBuilder->NewGVN = !is_debug;
    PMBuilder->DisableGVNLoadPRE = is_debug;
    PMBuilder->VerifyInput = assertions_on;
    PMBuilder->VerifyOutput = assertions_on;
    PMBuilder->MergeFunctions = !is_debug;
    PMBuilder->PrepareForLTO = false;
    PMBuilder->PrepareForThinLTO = false;
    PMBuilder->PerformThinLTO = false;

    TargetLibraryInfoImpl tlii(Triple(module->getTargetTriple()));
    PMBuilder->LibraryInfo = &tlii;

    if (is_debug) {
        PMBuilder->Inliner = createAlwaysInlinerLegacyPass(false);
    } else {
        target_machine->adjustPassManager(*PMBuilder);

        PMBuilder->addExtension(PassManagerBuilder::EP_EarlyAsPossible, addDiscriminatorsPass);
        PMBuilder->Inliner = createFunctionInliningPass(PMBuilder->OptLevel, PMBuilder->SizeLevel, false);
    }

    addCoroutinePassesToExtensionPoints(*PMBuilder);

    // Set up the per-function pass manager.
    legacy::FunctionPassManager FPM = legacy::FunctionPassManager(module);
    auto tliwp = new(std::nothrow) TargetLibraryInfoWrapperPass(tlii);
    FPM.add(tliwp);
    FPM.add(createTargetTransformInfoWrapperPass(target_machine->getTargetIRAnalysis()));
    if (assertions_on) {
        FPM.add(createVerifierPass());
    }
    PMBuilder->populateFunctionPassManager(FPM);

    // Set up the per-module pass manager.
    legacy::PassManager MPM;
    MPM.add(createTargetTransformInfoWrapperPass(target_machine->getTargetIRAnalysis()));
    PMBuilder->populateModulePassManager(MPM);

    // Set output pass.
    TargetMachine::CodeGenFileType ft;
    if (output_type != ZigLLVM_EmitLLVMIr) {
        switch (output_type) {
            case ZigLLVM_EmitAssembly:
                ft = TargetMachine::CGFT_AssemblyFile;
                break;
            case ZigLLVM_EmitBinary:
                ft = TargetMachine::CGFT_ObjectFile;
                break;
            default:
                abort();
        }

        if (target_machine->addPassesToEmitFile(MPM, dest, nullptr, ft)) {
            *error_message = strdup("TargetMachine can't emit a file of this type");
            return true;
        }
    }

    // run per function optimization passes
    FPM.doInitialization();
    for (Function &F : *module)
      if (!F.isDeclaration())
        FPM.run(F);
    FPM.doFinalization();

    MPM.run(*module);

    if (output_type == ZigLLVM_EmitLLVMIr) {
        if (LLVMPrintModuleToFile(module_ref, filename, error_message)) {
            return true;
        }
    }

    if (time_report) {
        TimerGroup::printAll(errs());
    }
    return false;
}

ZIG_EXTERN_C LLVMTypeRef ZigLLVMTokenTypeInContext(LLVMContextRef context_ref) {
  return wrap(Type::getTokenTy(*unwrap(context_ref)));
}

LLVMValueRef ZigLLVMBuildCall(LLVMBuilderRef B, LLVMValueRef Fn, LLVMValueRef *Args,
        unsigned NumArgs, unsigned CC, ZigLLVM_FnInline fn_inline, const char *Name)
{
    CallInst *call_inst = CallInst::Create(unwrap(Fn), makeArrayRef(unwrap(Args), NumArgs), Name);
    call_inst->setCallingConv(CC);
    switch (fn_inline) {
        case ZigLLVM_FnInlineAuto:
            break;
        case ZigLLVM_FnInlineAlways:
            call_inst->addAttribute(AttributeList::FunctionIndex, Attribute::AlwaysInline);
            break;
        case ZigLLVM_FnInlineNever:
            call_inst->addAttribute(AttributeList::FunctionIndex, Attribute::NoInline);
            break;
    }
    return wrap(unwrap(B)->Insert(call_inst));
}

LLVMValueRef ZigLLVMBuildMemCpy(LLVMBuilderRef B, LLVMValueRef Dst, unsigned DstAlign,
        LLVMValueRef Src, unsigned SrcAlign, LLVMValueRef Size, bool isVolatile)
{
    CallInst *call_inst = unwrap(B)->CreateMemCpy(unwrap(Dst), DstAlign, unwrap(Src), SrcAlign, unwrap(Size), isVolatile);
    return wrap(call_inst);
}

LLVMValueRef ZigLLVMBuildMemSet(LLVMBuilderRef B, LLVMValueRef Ptr, LLVMValueRef Val, LLVMValueRef Size,
        unsigned Align, bool isVolatile)
{
    CallInst *call_inst = unwrap(B)->CreateMemSet(unwrap(Ptr), unwrap(Val), unwrap(Size), Align, isVolatile);
    return wrap(call_inst);
}

void ZigLLVMFnSetSubprogram(LLVMValueRef fn, ZigLLVMDISubprogram *subprogram) {
    assert( isa<Function>(unwrap(fn)) );
    Function *unwrapped_function = reinterpret_cast<Function*>(unwrap(fn));
    unwrapped_function->setSubprogram(reinterpret_cast<DISubprogram*>(subprogram));
}


ZigLLVMDIType *ZigLLVMCreateDebugPointerType(ZigLLVMDIBuilder *dibuilder, ZigLLVMDIType *pointee_type,
        uint64_t size_in_bits, uint64_t align_in_bits, const char *name)
{
    DIType *di_type = reinterpret_cast<DIBuilder*>(dibuilder)->createPointerType(
            reinterpret_cast<DIType*>(pointee_type), size_in_bits, align_in_bits, Optional<unsigned>(), name);
    return reinterpret_cast<ZigLLVMDIType*>(di_type);
}

ZigLLVMDIType *ZigLLVMCreateDebugBasicType(ZigLLVMDIBuilder *dibuilder, const char *name,
        uint64_t size_in_bits, unsigned encoding)
{
    DIType *di_type = reinterpret_cast<DIBuilder*>(dibuilder)->createBasicType(
            name, size_in_bits, encoding);
    return reinterpret_cast<ZigLLVMDIType*>(di_type);
}

struct ZigLLVMDIType *ZigLLVMDIBuilderCreateVectorType(struct ZigLLVMDIBuilder *dibuilder,
        uint64_t SizeInBits, uint32_t AlignInBits, struct ZigLLVMDIType *Ty, uint32_t elem_count)
{
    SmallVector<Metadata *, 1> subrange;
    subrange.push_back(reinterpret_cast<DIBuilder*>(dibuilder)->getOrCreateSubrange(0, elem_count));
    DIType *di_type = reinterpret_cast<DIBuilder*>(dibuilder)->createVectorType(
            SizeInBits,
            AlignInBits,
            reinterpret_cast<DIType*>(Ty),
            reinterpret_cast<DIBuilder*>(dibuilder)->getOrCreateArray(subrange));
    return reinterpret_cast<ZigLLVMDIType*>(di_type);
}

ZigLLVMDIType *ZigLLVMCreateDebugArrayType(ZigLLVMDIBuilder *dibuilder, uint64_t size_in_bits,
        uint64_t align_in_bits, ZigLLVMDIType *elem_type, int elem_count)
{
    SmallVector<Metadata *, 1> subrange;
    subrange.push_back(reinterpret_cast<DIBuilder*>(dibuilder)->getOrCreateSubrange(0, elem_count));
    DIType *di_type = reinterpret_cast<DIBuilder*>(dibuilder)->createArrayType(
            size_in_bits, align_in_bits,
            reinterpret_cast<DIType*>(elem_type),
            reinterpret_cast<DIBuilder*>(dibuilder)->getOrCreateArray(subrange));
    return reinterpret_cast<ZigLLVMDIType*>(di_type);
}

ZigLLVMDIEnumerator *ZigLLVMCreateDebugEnumerator(ZigLLVMDIBuilder *dibuilder, const char *name, int64_t val) {
    DIEnumerator *di_enumerator = reinterpret_cast<DIBuilder*>(dibuilder)->createEnumerator(name, val);
    return reinterpret_cast<ZigLLVMDIEnumerator*>(di_enumerator);
}

ZigLLVMDIType *ZigLLVMCreateDebugEnumerationType(ZigLLVMDIBuilder *dibuilder, ZigLLVMDIScope *scope,
        const char *name, ZigLLVMDIFile *file, unsigned line_number, uint64_t size_in_bits,
        uint64_t align_in_bits, ZigLLVMDIEnumerator **enumerator_array, int enumerator_array_len,
        ZigLLVMDIType *underlying_type, const char *unique_id)
{
    SmallVector<Metadata *, 8> fields;
    for (int i = 0; i < enumerator_array_len; i += 1) {
        DIEnumerator *dienumerator = reinterpret_cast<DIEnumerator*>(enumerator_array[i]);
        fields.push_back(dienumerator);
    }
    DIType *di_type = reinterpret_cast<DIBuilder*>(dibuilder)->createEnumerationType(
            reinterpret_cast<DIScope*>(scope),
            name,
            reinterpret_cast<DIFile*>(file),
            line_number, size_in_bits, align_in_bits,
            reinterpret_cast<DIBuilder*>(dibuilder)->getOrCreateArray(fields),
            reinterpret_cast<DIType*>(underlying_type),
            unique_id);
    return reinterpret_cast<ZigLLVMDIType*>(di_type);
}

ZigLLVMDIType *ZigLLVMCreateDebugMemberType(ZigLLVMDIBuilder *dibuilder, ZigLLVMDIScope *scope,
        const char *name, ZigLLVMDIFile *file, unsigned line, uint64_t size_in_bits,
        uint64_t align_in_bits, uint64_t offset_in_bits, unsigned flags, ZigLLVMDIType *type)
{
    assert(flags == 0);
    DIType *di_type = reinterpret_cast<DIBuilder*>(dibuilder)->createMemberType(
            reinterpret_cast<DIScope*>(scope),
            name,
            reinterpret_cast<DIFile*>(file),
            line, size_in_bits, align_in_bits, offset_in_bits, DINode::FlagZero,
            reinterpret_cast<DIType*>(type));
    return reinterpret_cast<ZigLLVMDIType*>(di_type);
}

ZigLLVMDIType *ZigLLVMCreateDebugUnionType(ZigLLVMDIBuilder *dibuilder, ZigLLVMDIScope *scope,
        const char *name, ZigLLVMDIFile *file, unsigned line_number, uint64_t size_in_bits,
        uint64_t align_in_bits, unsigned flags, ZigLLVMDIType **types_array, int types_array_len,
        unsigned run_time_lang, const char *unique_id)
{
    SmallVector<Metadata *, 8> fields;
    for (int i = 0; i < types_array_len; i += 1) {
        DIType *ditype = reinterpret_cast<DIType*>(types_array[i]);
        fields.push_back(ditype);
    }
    assert(flags == 0);
    DIType *di_type = reinterpret_cast<DIBuilder*>(dibuilder)->createUnionType(
            reinterpret_cast<DIScope*>(scope),
            name,
            reinterpret_cast<DIFile*>(file),
            line_number, size_in_bits, align_in_bits, DINode::FlagZero,
            reinterpret_cast<DIBuilder*>(dibuilder)->getOrCreateArray(fields),
            run_time_lang, unique_id);
    return reinterpret_cast<ZigLLVMDIType*>(di_type);
}

ZigLLVMDIType *ZigLLVMCreateDebugStructType(ZigLLVMDIBuilder *dibuilder, ZigLLVMDIScope *scope,
        const char *name, ZigLLVMDIFile *file, unsigned line_number, uint64_t size_in_bits,
        uint64_t align_in_bits, unsigned flags, ZigLLVMDIType *derived_from,
        ZigLLVMDIType **types_array, int types_array_len, unsigned run_time_lang, ZigLLVMDIType *vtable_holder,
        const char *unique_id)
{
    SmallVector<Metadata *, 8> fields;
    for (int i = 0; i < types_array_len; i += 1) {
        DIType *ditype = reinterpret_cast<DIType*>(types_array[i]);
        fields.push_back(ditype);
    }
    assert(flags == 0);
    DIType *di_type = reinterpret_cast<DIBuilder*>(dibuilder)->createStructType(
            reinterpret_cast<DIScope*>(scope),
            name,
            reinterpret_cast<DIFile*>(file),
            line_number, size_in_bits, align_in_bits, DINode::FlagZero,
            reinterpret_cast<DIType*>(derived_from),
            reinterpret_cast<DIBuilder*>(dibuilder)->getOrCreateArray(fields),
            run_time_lang,
            reinterpret_cast<DIType*>(vtable_holder),
            unique_id);
    return reinterpret_cast<ZigLLVMDIType*>(di_type);
}

ZigLLVMDIType *ZigLLVMCreateReplaceableCompositeType(ZigLLVMDIBuilder *dibuilder, unsigned tag,
        const char *name, ZigLLVMDIScope *scope, ZigLLVMDIFile *file, unsigned line)
{
    DIType *di_type = reinterpret_cast<DIBuilder*>(dibuilder)->createReplaceableCompositeType(
            tag, name,
            reinterpret_cast<DIScope*>(scope),
            reinterpret_cast<DIFile*>(file),
            line);
    return reinterpret_cast<ZigLLVMDIType*>(di_type);
}

ZigLLVMDIType *ZigLLVMCreateDebugForwardDeclType(ZigLLVMDIBuilder *dibuilder, unsigned tag,
        const char *name, ZigLLVMDIScope *scope, ZigLLVMDIFile *file, unsigned line)
{
    DIType *di_type = reinterpret_cast<DIBuilder*>(dibuilder)->createForwardDecl(
            tag, name,
            reinterpret_cast<DIScope*>(scope),
            reinterpret_cast<DIFile*>(file),
            line);
    return reinterpret_cast<ZigLLVMDIType*>(di_type);
}

void ZigLLVMReplaceTemporary(ZigLLVMDIBuilder *dibuilder, ZigLLVMDIType *type,
        ZigLLVMDIType *replacement)
{
    reinterpret_cast<DIBuilder*>(dibuilder)->replaceTemporary(
            TempDIType(reinterpret_cast<DIType*>(type)),
            reinterpret_cast<DIType*>(replacement));
}

void ZigLLVMReplaceDebugArrays(ZigLLVMDIBuilder *dibuilder, ZigLLVMDIType *type,
        ZigLLVMDIType **types_array, int types_array_len)
{
    SmallVector<Metadata *, 8> fields;
    for (int i = 0; i < types_array_len; i += 1) {
        DIType *ditype = reinterpret_cast<DIType*>(types_array[i]);
        fields.push_back(ditype);
    }
    DICompositeType *composite_type = (DICompositeType*)reinterpret_cast<DIType*>(type);
    reinterpret_cast<DIBuilder*>(dibuilder)->replaceArrays(
            composite_type,
            reinterpret_cast<DIBuilder*>(dibuilder)->getOrCreateArray(fields));
}

ZigLLVMDIType *ZigLLVMCreateSubroutineType(ZigLLVMDIBuilder *dibuilder_wrapped,
        ZigLLVMDIType **types_array, int types_array_len, unsigned flags)
{
    SmallVector<Metadata *, 8> types;
    for (int i = 0; i < types_array_len; i += 1) {
        DIType *ditype = reinterpret_cast<DIType*>(types_array[i]);
        types.push_back(ditype);
    }
    assert(flags == 0);
    DIBuilder *dibuilder = reinterpret_cast<DIBuilder*>(dibuilder_wrapped);
    DISubroutineType *subroutine_type = dibuilder->createSubroutineType(
            dibuilder->getOrCreateTypeArray(types),
            DINode::FlagZero);
    DIType *ditype = subroutine_type;
    return reinterpret_cast<ZigLLVMDIType*>(ditype);
}

unsigned ZigLLVMEncoding_DW_ATE_unsigned(void) {
    return dwarf::DW_ATE_unsigned;
}

unsigned ZigLLVMEncoding_DW_ATE_signed(void) {
    return dwarf::DW_ATE_signed;
}

unsigned ZigLLVMEncoding_DW_ATE_float(void) {
    return dwarf::DW_ATE_float;
}

unsigned ZigLLVMEncoding_DW_ATE_boolean(void) {
    return dwarf::DW_ATE_boolean;
}

unsigned ZigLLVMEncoding_DW_ATE_unsigned_char(void) {
    return dwarf::DW_ATE_unsigned_char;
}

unsigned ZigLLVMEncoding_DW_ATE_signed_char(void) {
    return dwarf::DW_ATE_signed_char;
}

unsigned ZigLLVMLang_DW_LANG_C99(void) {
    return dwarf::DW_LANG_C99;
}

unsigned ZigLLVMTag_DW_variable(void) {
    return dwarf::DW_TAG_variable;
}

unsigned ZigLLVMTag_DW_structure_type(void) {
    return dwarf::DW_TAG_structure_type;
}

unsigned ZigLLVMTag_DW_enumeration_type(void) {
    return dwarf::DW_TAG_enumeration_type;
}

unsigned ZigLLVMTag_DW_union_type(void) {
    return dwarf::DW_TAG_union_type;
}

ZigLLVMDIBuilder *ZigLLVMCreateDIBuilder(LLVMModuleRef module, bool allow_unresolved) {
    DIBuilder *di_builder = new(std::nothrow) DIBuilder(*unwrap(module), allow_unresolved);
    if (di_builder == nullptr)
        return nullptr;
    return reinterpret_cast<ZigLLVMDIBuilder *>(di_builder);
}

void ZigLLVMDisposeDIBuilder(ZigLLVMDIBuilder *dbuilder) {
    DIBuilder *di_builder = reinterpret_cast<DIBuilder *>(dbuilder);
    delete di_builder;
}

void ZigLLVMSetCurrentDebugLocation(LLVMBuilderRef builder, int line, int column, ZigLLVMDIScope *scope) {
    unwrap(builder)->SetCurrentDebugLocation(DebugLoc::get(
                line, column, reinterpret_cast<DIScope*>(scope)));
}

void ZigLLVMClearCurrentDebugLocation(LLVMBuilderRef builder) {
    unwrap(builder)->SetCurrentDebugLocation(DebugLoc());
}


ZigLLVMDILexicalBlock *ZigLLVMCreateLexicalBlock(ZigLLVMDIBuilder *dbuilder, ZigLLVMDIScope *scope,
        ZigLLVMDIFile *file, unsigned line, unsigned col)
{
    DILexicalBlock *result = reinterpret_cast<DIBuilder*>(dbuilder)->createLexicalBlock(
            reinterpret_cast<DIScope*>(scope),
            reinterpret_cast<DIFile*>(file),
            line,
            col);
    return reinterpret_cast<ZigLLVMDILexicalBlock*>(result);
}

ZigLLVMDILocalVariable *ZigLLVMCreateAutoVariable(ZigLLVMDIBuilder *dbuilder,
        ZigLLVMDIScope *scope, const char *name, ZigLLVMDIFile *file, unsigned line_no,
        ZigLLVMDIType *type, bool always_preserve, unsigned flags)
{
    assert(flags == 0);
    DILocalVariable *result = reinterpret_cast<DIBuilder*>(dbuilder)->createAutoVariable(
            reinterpret_cast<DIScope*>(scope),
            name,
            reinterpret_cast<DIFile*>(file),
            line_no,
            reinterpret_cast<DIType*>(type),
            always_preserve,
            DINode::FlagZero);
    return reinterpret_cast<ZigLLVMDILocalVariable*>(result);
}

ZigLLVMDIGlobalVariable *ZigLLVMCreateGlobalVariable(ZigLLVMDIBuilder *dbuilder,
    ZigLLVMDIScope *scope, const char *name, const char *linkage_name, ZigLLVMDIFile *file,
    unsigned line_no, ZigLLVMDIType *di_type, bool is_local_to_unit)
{
    DIGlobalVariableExpression *result = reinterpret_cast<DIBuilder*>(dbuilder)->createGlobalVariableExpression(
        reinterpret_cast<DIScope*>(scope),
        name,
        linkage_name,
        reinterpret_cast<DIFile*>(file),
        line_no,
        reinterpret_cast<DIType*>(di_type),
        is_local_to_unit);
    return reinterpret_cast<ZigLLVMDIGlobalVariable*>(result);
}

ZigLLVMDILocalVariable *ZigLLVMCreateParameterVariable(ZigLLVMDIBuilder *dbuilder,
        ZigLLVMDIScope *scope, const char *name, ZigLLVMDIFile *file, unsigned line_no,
        ZigLLVMDIType *type, bool always_preserve, unsigned flags, unsigned arg_no)
{
    assert(flags == 0);
    DILocalVariable *result = reinterpret_cast<DIBuilder*>(dbuilder)->createParameterVariable(
            reinterpret_cast<DIScope*>(scope),
            name,
            arg_no,
            reinterpret_cast<DIFile*>(file),
            line_no,
            reinterpret_cast<DIType*>(type),
            always_preserve,
            DINode::FlagZero);
    return reinterpret_cast<ZigLLVMDILocalVariable*>(result);
}

ZigLLVMDIScope *ZigLLVMLexicalBlockToScope(ZigLLVMDILexicalBlock *lexical_block) {
    DIScope *scope = reinterpret_cast<DILexicalBlock*>(lexical_block);
    return reinterpret_cast<ZigLLVMDIScope*>(scope);
}

ZigLLVMDIScope *ZigLLVMCompileUnitToScope(ZigLLVMDICompileUnit *compile_unit) {
    DIScope *scope = reinterpret_cast<DICompileUnit*>(compile_unit);
    return reinterpret_cast<ZigLLVMDIScope*>(scope);
}

ZigLLVMDIScope *ZigLLVMFileToScope(ZigLLVMDIFile *difile) {
    DIScope *scope = reinterpret_cast<DIFile*>(difile);
    return reinterpret_cast<ZigLLVMDIScope*>(scope);
}

ZigLLVMDIScope *ZigLLVMSubprogramToScope(ZigLLVMDISubprogram *subprogram) {
    DIScope *scope = reinterpret_cast<DISubprogram*>(subprogram);
    return reinterpret_cast<ZigLLVMDIScope*>(scope);
}

ZigLLVMDIScope *ZigLLVMTypeToScope(ZigLLVMDIType *type) {
    DIScope *scope = reinterpret_cast<DIType*>(type);
    return reinterpret_cast<ZigLLVMDIScope*>(scope);
}

ZigLLVMDICompileUnit *ZigLLVMCreateCompileUnit(ZigLLVMDIBuilder *dibuilder,
        unsigned lang, ZigLLVMDIFile *difile, const char *producer,
        bool is_optimized, const char *flags, unsigned runtime_version, const char *split_name,
        uint64_t dwo_id, bool emit_debug_info)
{
    DICompileUnit *result = reinterpret_cast<DIBuilder*>(dibuilder)->createCompileUnit(
            lang,
            reinterpret_cast<DIFile*>(difile),
            producer, is_optimized, flags, runtime_version, split_name,
            (emit_debug_info ? DICompileUnit::DebugEmissionKind::FullDebug : DICompileUnit::DebugEmissionKind::NoDebug),
            dwo_id);
    return reinterpret_cast<ZigLLVMDICompileUnit*>(result);
}


ZigLLVMDIFile *ZigLLVMCreateFile(ZigLLVMDIBuilder *dibuilder, const char *filename, const char *directory) {
    DIFile *result = reinterpret_cast<DIBuilder*>(dibuilder)->createFile(filename, directory);
    return reinterpret_cast<ZigLLVMDIFile*>(result);
}

ZigLLVMDISubprogram *ZigLLVMCreateFunction(ZigLLVMDIBuilder *dibuilder, ZigLLVMDIScope *scope,
        const char *name, const char *linkage_name, ZigLLVMDIFile *file, unsigned lineno,
        ZigLLVMDIType *fn_di_type, bool is_local_to_unit, bool is_definition, unsigned scope_line,
        unsigned flags, bool is_optimized, ZigLLVMDISubprogram *decl_subprogram)
{
    DISubroutineType *di_sub_type = static_cast<DISubroutineType*>(reinterpret_cast<DIType*>(fn_di_type));
    assert(flags == 0);
    DISubprogram *result = reinterpret_cast<DIBuilder*>(dibuilder)->createFunction(
            reinterpret_cast<DIScope*>(scope),
            name, linkage_name,
            reinterpret_cast<DIFile*>(file),
            lineno,
            di_sub_type,
            scope_line,
            DINode::FlagStaticMember,
            DISubprogram::toSPFlags(is_local_to_unit, is_definition, is_optimized),
            nullptr,
            reinterpret_cast<DISubprogram *>(decl_subprogram),
            nullptr);
    return reinterpret_cast<ZigLLVMDISubprogram*>(result);
}

void ZigLLVMDIBuilderFinalize(ZigLLVMDIBuilder *dibuilder) {
    reinterpret_cast<DIBuilder*>(dibuilder)->finalize();
}

LLVMValueRef ZigLLVMInsertDeclareAtEnd(ZigLLVMDIBuilder *dibuilder, LLVMValueRef storage,
        ZigLLVMDILocalVariable *var_info, ZigLLVMDILocation *debug_loc, LLVMBasicBlockRef basic_block_ref)
{
    Instruction *result = reinterpret_cast<DIBuilder*>(dibuilder)->insertDeclare(
            unwrap(storage),
            reinterpret_cast<DILocalVariable *>(var_info),
            reinterpret_cast<DIBuilder*>(dibuilder)->createExpression(),
            reinterpret_cast<DILocation*>(debug_loc),
            static_cast<BasicBlock*>(unwrap(basic_block_ref)));
    return wrap(result);
}

LLVMValueRef ZigLLVMInsertDeclare(ZigLLVMDIBuilder *dibuilder, LLVMValueRef storage,
        ZigLLVMDILocalVariable *var_info, ZigLLVMDILocation *debug_loc, LLVMValueRef insert_before_instr)
{
    Instruction *result = reinterpret_cast<DIBuilder*>(dibuilder)->insertDeclare(
            unwrap(storage),
            reinterpret_cast<DILocalVariable *>(var_info),
            reinterpret_cast<DIBuilder*>(dibuilder)->createExpression(),
            reinterpret_cast<DILocation*>(debug_loc),
            static_cast<Instruction*>(unwrap(insert_before_instr)));
    return wrap(result);
}

ZigLLVMDILocation *ZigLLVMGetDebugLoc(unsigned line, unsigned col, ZigLLVMDIScope *scope) {
    DebugLoc debug_loc = DebugLoc::get(line, col, reinterpret_cast<DIScope*>(scope), nullptr);
    return reinterpret_cast<ZigLLVMDILocation*>(debug_loc.get());
}

void ZigLLVMSetFastMath(LLVMBuilderRef builder_wrapped, bool on_state) {
    if (on_state) {
        FastMathFlags fmf;
        fmf.setFast();
        unwrap(builder_wrapped)->setFastMathFlags(fmf);
    } else {
        unwrap(builder_wrapped)->clearFastMathFlags();
    }
}

void ZigLLVMAddFunctionAttr(LLVMValueRef fn_ref, const char *attr_name, const char *attr_value) {
    Function *func = unwrap<Function>(fn_ref);
    const AttributeList attr_set = func->getAttributes();
    AttrBuilder attr_builder;
    if (attr_value) {
        attr_builder.addAttribute(attr_name, attr_value);
    } else {
        attr_builder.addAttribute(attr_name);
    }
    const AttributeList new_attr_set = attr_set.addAttributes(func->getContext(),
            AttributeList::FunctionIndex, attr_builder);
    func->setAttributes(new_attr_set);
}

void ZigLLVMAddFunctionAttrCold(LLVMValueRef fn_ref) {
    Function *func = unwrap<Function>(fn_ref);
    const AttributeList attr_set = func->getAttributes();
    const AttributeList new_attr_set = attr_set.addAttribute(func->getContext(), AttributeList::FunctionIndex,
            Attribute::Cold);
    func->setAttributes(new_attr_set);
}

void ZigLLVMParseCommandLineOptions(size_t argc, const char *const *argv) {
    llvm::cl::ParseCommandLineOptions(argc, argv);
}

const char *ZigLLVMGetArchTypeName(ZigLLVM_ArchType arch) {
    return (const char*)Triple::getArchTypeName((Triple::ArchType)arch).bytes_begin();
}

const char *ZigLLVMGetVendorTypeName(ZigLLVM_VendorType vendor) {
    return (const char*)Triple::getVendorTypeName((Triple::VendorType)vendor).bytes_begin();
}

const char *ZigLLVMGetOSTypeName(ZigLLVM_OSType os) {
    return (const char*)Triple::getOSTypeName((Triple::OSType)os).bytes_begin();
}

const char *ZigLLVMGetEnvironmentTypeName(ZigLLVM_EnvironmentType env_type) {
    return (const char*)Triple::getEnvironmentTypeName((Triple::EnvironmentType)env_type).bytes_begin();
}

void ZigLLVMGetNativeTarget(ZigLLVM_ArchType *arch_type, ZigLLVM_SubArchType *sub_arch_type,
        ZigLLVM_VendorType *vendor_type, ZigLLVM_OSType *os_type, ZigLLVM_EnvironmentType *environ_type,
        ZigLLVM_ObjectFormatType *oformat)
{
    char *native_triple = LLVMGetDefaultTargetTriple();
    Triple triple(Triple::normalize(native_triple));

    *arch_type = (ZigLLVM_ArchType)triple.getArch();
    *sub_arch_type = (ZigLLVM_SubArchType)triple.getSubArch();
    *vendor_type = (ZigLLVM_VendorType)triple.getVendor();
    *os_type = (ZigLLVM_OSType)triple.getOS();
    *environ_type = (ZigLLVM_EnvironmentType)triple.getEnvironment();
    *oformat = (ZigLLVM_ObjectFormatType)triple.getObjectFormat();

    free(native_triple);
}

const char *ZigLLVMGetSubArchTypeName(ZigLLVM_SubArchType sub_arch) {
    switch (sub_arch) {
        case ZigLLVM_NoSubArch:
<<<<<<< HEAD
            return "(none)";
        case ZigLLVM_ARMSubArch_v8_5a:
            return "v8_5a";
=======
            return "";
>>>>>>> 9753e875
        case ZigLLVM_ARMSubArch_v8_4a:
            return "v8_4a";
        case ZigLLVM_ARMSubArch_v8_3a:
            return "v8_3a";
        case ZigLLVM_ARMSubArch_v8_2a:
            return "v8_2a";
        case ZigLLVM_ARMSubArch_v8_1a:
            return "v8_1a";
        case ZigLLVM_ARMSubArch_v8:
            return "v8";
        case ZigLLVM_ARMSubArch_v8r:
            return "v8r";
        case ZigLLVM_ARMSubArch_v8m_baseline:
            return "v8m_baseline";
        case ZigLLVM_ARMSubArch_v8m_mainline:
            return "v8m_mainline";
        case ZigLLVM_ARMSubArch_v7:
            return "v7";
        case ZigLLVM_ARMSubArch_v7em:
            return "v7em";
        case ZigLLVM_ARMSubArch_v7m:
            return "v7m";
        case ZigLLVM_ARMSubArch_v7s:
            return "v7s";
        case ZigLLVM_ARMSubArch_v7k:
            return "v7k";
        case ZigLLVM_ARMSubArch_v7ve:
            return "v7ve";
        case ZigLLVM_ARMSubArch_v6:
            return "v6";
        case ZigLLVM_ARMSubArch_v6m:
            return "v6m";
        case ZigLLVM_ARMSubArch_v6k:
            return "v6k";
        case ZigLLVM_ARMSubArch_v6t2:
            return "v6t2";
        case ZigLLVM_ARMSubArch_v5:
            return "v5";
        case ZigLLVM_ARMSubArch_v5te:
            return "v5te";
        case ZigLLVM_ARMSubArch_v4t:
            return "v4t";
        case ZigLLVM_KalimbaSubArch_v3:
            return "v3";
        case ZigLLVM_KalimbaSubArch_v4:
            return "v4";
        case ZigLLVM_KalimbaSubArch_v5:
            return "v5";
        case ZigLLVM_MipsSubArch_r6:
            return "r6";
    }
    abort();
}

void ZigLLVMAddModuleDebugInfoFlag(LLVMModuleRef module) {
    unwrap(module)->addModuleFlag(Module::Warning, "Debug Info Version", DEBUG_METADATA_VERSION);
}

void ZigLLVMAddModuleCodeViewFlag(LLVMModuleRef module) {
    unwrap(module)->addModuleFlag(Module::Warning, "CodeView", 1);
}

static AtomicOrdering mapFromLLVMOrdering(LLVMAtomicOrdering Ordering) {
    switch (Ordering) {
        case LLVMAtomicOrderingNotAtomic: return AtomicOrdering::NotAtomic;
        case LLVMAtomicOrderingUnordered: return AtomicOrdering::Unordered;
        case LLVMAtomicOrderingMonotonic: return AtomicOrdering::Monotonic;
        case LLVMAtomicOrderingAcquire: return AtomicOrdering::Acquire;
        case LLVMAtomicOrderingRelease: return AtomicOrdering::Release;
        case LLVMAtomicOrderingAcquireRelease: return AtomicOrdering::AcquireRelease;
        case LLVMAtomicOrderingSequentiallyConsistent: return AtomicOrdering::SequentiallyConsistent;
    }
    abort();
}

LLVMValueRef ZigLLVMBuildCmpXchg(LLVMBuilderRef builder, LLVMValueRef ptr, LLVMValueRef cmp,
        LLVMValueRef new_val, LLVMAtomicOrdering success_ordering,
        LLVMAtomicOrdering failure_ordering, bool is_weak)
{
    AtomicCmpXchgInst *inst = unwrap(builder)->CreateAtomicCmpXchg(unwrap(ptr), unwrap(cmp),
                unwrap(new_val), mapFromLLVMOrdering(success_ordering), mapFromLLVMOrdering(failure_ordering));
    inst->setWeak(is_weak);
    return wrap(inst);
}

LLVMValueRef ZigLLVMBuildNSWShl(LLVMBuilderRef builder, LLVMValueRef LHS, LLVMValueRef RHS,
        const char *name)
{
    return wrap(unwrap(builder)->CreateShl(unwrap(LHS), unwrap(RHS), name, false, true));
}

LLVMValueRef ZigLLVMBuildNUWShl(LLVMBuilderRef builder, LLVMValueRef LHS, LLVMValueRef RHS,
        const char *name)
{
    return wrap(unwrap(builder)->CreateShl(unwrap(LHS), unwrap(RHS), name, true, false));
}

LLVMValueRef ZigLLVMBuildLShrExact(LLVMBuilderRef builder, LLVMValueRef LHS, LLVMValueRef RHS,
        const char *name)
{
    return wrap(unwrap(builder)->CreateLShr(unwrap(LHS), unwrap(RHS), name, true));
}

LLVMValueRef ZigLLVMBuildAShrExact(LLVMBuilderRef builder, LLVMValueRef LHS, LLVMValueRef RHS,
        const char *name)
{
    return wrap(unwrap(builder)->CreateAShr(unwrap(LHS), unwrap(RHS), name, true));
}


class MyOStream: public raw_ostream {
    public:
        MyOStream(void (*_append_diagnostic)(void *, const char *, size_t), void *_context) :
            raw_ostream(true), append_diagnostic(_append_diagnostic), context(_context), pos(0) {

        }
        void write_impl(const char *ptr, size_t len) override {
            append_diagnostic(context, ptr, len);
            pos += len;
        }
        uint64_t current_pos() const override {
            return pos;
        }
        void (*append_diagnostic)(void *, const char *, size_t);
        void *context;
        size_t pos;
};

bool ZigLLVMWriteArchive(const char *archive_name, const char **file_names, size_t file_name_count,
        ZigLLVM_OSType os_type)
{
    object::Archive::Kind kind;
    switch (os_type) {
        case ZigLLVM_Win32:
            // For some reason llvm-lib passes K_GNU on windows.
            // See lib/ToolDrivers/llvm-lib/LibDriver.cpp:168 in libDriverMain
            kind = object::Archive::K_GNU;
            break;
        case ZigLLVM_Linux:
            kind = object::Archive::K_GNU;
            break;
        case ZigLLVM_Darwin:
        case ZigLLVM_IOS:
            kind = object::Archive::K_DARWIN;
            break;
        case ZigLLVM_OpenBSD:
        case ZigLLVM_FreeBSD:
            kind = object::Archive::K_BSD;
            break;
        default:
            kind = object::Archive::K_GNU;
    }
    SmallVector<NewArchiveMember, 4> new_members;
    for (size_t i = 0; i < file_name_count; i += 1) {
        Expected<NewArchiveMember> new_member = NewArchiveMember::getFile(file_names[i], true);
        Error err = new_member.takeError();
        if (err) return true;
        new_members.push_back(std::move(*new_member));
    }
    Error err = writeArchive(archive_name, new_members, true, kind, true, false, nullptr);
    if (err) return true;
    return false;
}


bool ZigLLDLink(ZigLLVM_ObjectFormatType oformat, const char **args, size_t arg_count,
        void (*append_diagnostic)(void *, const char *, size_t), void *context)
{
    ArrayRef<const char *> array_ref_args(args, arg_count);

    MyOStream diag(append_diagnostic, context);

    switch (oformat) {
        case ZigLLVM_UnknownObjectFormat:
            assert(false); // unreachable

        case ZigLLVM_COFF:
            return lld::coff::link(array_ref_args, false, diag);

        case ZigLLVM_ELF:
            return lld::elf::link(array_ref_args, false, diag);

        case ZigLLVM_MachO:
            return lld::mach_o::link(array_ref_args, false, diag);

        case ZigLLVM_Wasm:
            return lld::wasm::link(array_ref_args, false, diag);
    }
    assert(false); // unreachable
    abort();
}

static_assert((Triple::ArchType)ZigLLVM_UnknownArch == Triple::UnknownArch, "");
static_assert((Triple::ArchType)ZigLLVM_arm == Triple::arm, "");
static_assert((Triple::ArchType)ZigLLVM_armeb == Triple::armeb, "");
static_assert((Triple::ArchType)ZigLLVM_aarch64 == Triple::aarch64, "");
static_assert((Triple::ArchType)ZigLLVM_aarch64_be == Triple::aarch64_be, "");
static_assert((Triple::ArchType)ZigLLVM_arc == Triple::arc, "");
static_assert((Triple::ArchType)ZigLLVM_avr == Triple::avr, "");
static_assert((Triple::ArchType)ZigLLVM_bpfel == Triple::bpfel, "");
static_assert((Triple::ArchType)ZigLLVM_bpfeb == Triple::bpfeb, "");
static_assert((Triple::ArchType)ZigLLVM_hexagon == Triple::hexagon, "");
static_assert((Triple::ArchType)ZigLLVM_mips == Triple::mips, "");
static_assert((Triple::ArchType)ZigLLVM_mipsel == Triple::mipsel, "");
static_assert((Triple::ArchType)ZigLLVM_mips64 == Triple::mips64, "");
static_assert((Triple::ArchType)ZigLLVM_mips64el == Triple::mips64el, "");
static_assert((Triple::ArchType)ZigLLVM_msp430 == Triple::msp430, "");
static_assert((Triple::ArchType)ZigLLVM_ppc == Triple::ppc, "");
static_assert((Triple::ArchType)ZigLLVM_ppc64 == Triple::ppc64, "");
static_assert((Triple::ArchType)ZigLLVM_ppc64le == Triple::ppc64le, "");
static_assert((Triple::ArchType)ZigLLVM_r600 == Triple::r600, "");
static_assert((Triple::ArchType)ZigLLVM_amdgcn == Triple::amdgcn, "");
static_assert((Triple::ArchType)ZigLLVM_riscv32 == Triple::riscv32, "");
static_assert((Triple::ArchType)ZigLLVM_riscv64 == Triple::riscv64, "");
static_assert((Triple::ArchType)ZigLLVM_sparc == Triple::sparc, "");
static_assert((Triple::ArchType)ZigLLVM_sparcv9 == Triple::sparcv9, "");
static_assert((Triple::ArchType)ZigLLVM_sparcel == Triple::sparcel, "");
static_assert((Triple::ArchType)ZigLLVM_systemz == Triple::systemz, "");
static_assert((Triple::ArchType)ZigLLVM_tce == Triple::tce, "");
static_assert((Triple::ArchType)ZigLLVM_tcele == Triple::tcele, "");
static_assert((Triple::ArchType)ZigLLVM_thumb == Triple::thumb, "");
static_assert((Triple::ArchType)ZigLLVM_thumbeb == Triple::thumbeb, "");
static_assert((Triple::ArchType)ZigLLVM_x86 == Triple::x86, "");
static_assert((Triple::ArchType)ZigLLVM_x86_64 == Triple::x86_64, "");
static_assert((Triple::ArchType)ZigLLVM_xcore == Triple::xcore, "");
static_assert((Triple::ArchType)ZigLLVM_nvptx == Triple::nvptx, "");
static_assert((Triple::ArchType)ZigLLVM_nvptx64 == Triple::nvptx64, "");
static_assert((Triple::ArchType)ZigLLVM_le32 == Triple::le32, "");
static_assert((Triple::ArchType)ZigLLVM_le64 == Triple::le64, "");
static_assert((Triple::ArchType)ZigLLVM_amdil == Triple::amdil, "");
static_assert((Triple::ArchType)ZigLLVM_amdil64 == Triple::amdil64, "");
static_assert((Triple::ArchType)ZigLLVM_hsail == Triple::hsail, "");
static_assert((Triple::ArchType)ZigLLVM_hsail64 == Triple::hsail64, "");
static_assert((Triple::ArchType)ZigLLVM_spir == Triple::spir, "");
static_assert((Triple::ArchType)ZigLLVM_spir64 == Triple::spir64, "");
static_assert((Triple::ArchType)ZigLLVM_kalimba == Triple::kalimba, "");
static_assert((Triple::ArchType)ZigLLVM_shave == Triple::shave, "");
static_assert((Triple::ArchType)ZigLLVM_lanai == Triple::lanai, "");
static_assert((Triple::ArchType)ZigLLVM_wasm32 == Triple::wasm32, "");
static_assert((Triple::ArchType)ZigLLVM_wasm64 == Triple::wasm64, "");
static_assert((Triple::ArchType)ZigLLVM_renderscript32 == Triple::renderscript32, "");
static_assert((Triple::ArchType)ZigLLVM_renderscript64 == Triple::renderscript64, "");
static_assert((Triple::ArchType)ZigLLVM_LastArchType == Triple::LastArchType, "");

static_assert((Triple::SubArchType)ZigLLVM_NoSubArch == Triple::NoSubArch, "");
static_assert((Triple::SubArchType)ZigLLVM_ARMSubArch_v8_4a == Triple::ARMSubArch_v8_4a, "");
static_assert((Triple::SubArchType)ZigLLVM_ARMSubArch_v8_3a == Triple::ARMSubArch_v8_3a, "");
static_assert((Triple::SubArchType)ZigLLVM_ARMSubArch_v8_2a == Triple::ARMSubArch_v8_2a, "");
static_assert((Triple::SubArchType)ZigLLVM_ARMSubArch_v8_1a == Triple::ARMSubArch_v8_1a, "");
static_assert((Triple::SubArchType)ZigLLVM_ARMSubArch_v8 == Triple::ARMSubArch_v8, "");
static_assert((Triple::SubArchType)ZigLLVM_ARMSubArch_v8r == Triple::ARMSubArch_v8r, "");
static_assert((Triple::SubArchType)ZigLLVM_ARMSubArch_v8m_baseline == Triple::ARMSubArch_v8m_baseline, "");
static_assert((Triple::SubArchType)ZigLLVM_ARMSubArch_v8m_mainline == Triple::ARMSubArch_v8m_mainline, "");
static_assert((Triple::SubArchType)ZigLLVM_ARMSubArch_v7 == Triple::ARMSubArch_v7, "");
static_assert((Triple::SubArchType)ZigLLVM_ARMSubArch_v7em == Triple::ARMSubArch_v7em, "");
static_assert((Triple::SubArchType)ZigLLVM_ARMSubArch_v7m == Triple::ARMSubArch_v7m, "");
static_assert((Triple::SubArchType)ZigLLVM_ARMSubArch_v7s == Triple::ARMSubArch_v7s, "");
static_assert((Triple::SubArchType)ZigLLVM_ARMSubArch_v7k == Triple::ARMSubArch_v7k, "");
static_assert((Triple::SubArchType)ZigLLVM_ARMSubArch_v7ve == Triple::ARMSubArch_v7ve, "");
static_assert((Triple::SubArchType)ZigLLVM_ARMSubArch_v6 == Triple::ARMSubArch_v6, "");
static_assert((Triple::SubArchType)ZigLLVM_ARMSubArch_v6m == Triple::ARMSubArch_v6m, "");
static_assert((Triple::SubArchType)ZigLLVM_ARMSubArch_v6k == Triple::ARMSubArch_v6k, "");
static_assert((Triple::SubArchType)ZigLLVM_ARMSubArch_v6t2 == Triple::ARMSubArch_v6t2, "");
static_assert((Triple::SubArchType)ZigLLVM_ARMSubArch_v5 == Triple::ARMSubArch_v5, "");
static_assert((Triple::SubArchType)ZigLLVM_ARMSubArch_v5te == Triple::ARMSubArch_v5te, "");
static_assert((Triple::SubArchType)ZigLLVM_ARMSubArch_v4t == Triple::ARMSubArch_v4t, "");
static_assert((Triple::SubArchType)ZigLLVM_KalimbaSubArch_v3 == Triple::KalimbaSubArch_v3, "");
static_assert((Triple::SubArchType)ZigLLVM_KalimbaSubArch_v4 == Triple::KalimbaSubArch_v4, "");
static_assert((Triple::SubArchType)ZigLLVM_KalimbaSubArch_v5 == Triple::KalimbaSubArch_v5, "");
static_assert((Triple::SubArchType)ZigLLVM_KalimbaSubArch_v5 == Triple::KalimbaSubArch_v5, "");
static_assert((Triple::SubArchType)ZigLLVM_MipsSubArch_r6 == Triple::MipsSubArch_r6, "");

static_assert((Triple::VendorType)ZigLLVM_UnknownVendor == Triple::UnknownVendor, "");
static_assert((Triple::VendorType)ZigLLVM_Apple == Triple::Apple, "");
static_assert((Triple::VendorType)ZigLLVM_PC == Triple::PC, "");
static_assert((Triple::VendorType)ZigLLVM_SCEI == Triple::SCEI, "");
static_assert((Triple::VendorType)ZigLLVM_BGP == Triple::BGP, "");
static_assert((Triple::VendorType)ZigLLVM_BGQ == Triple::BGQ, "");
static_assert((Triple::VendorType)ZigLLVM_Freescale == Triple::Freescale, "");
static_assert((Triple::VendorType)ZigLLVM_IBM == Triple::IBM, "");
static_assert((Triple::VendorType)ZigLLVM_ImaginationTechnologies == Triple::ImaginationTechnologies, "");
static_assert((Triple::VendorType)ZigLLVM_MipsTechnologies == Triple::MipsTechnologies, "");
static_assert((Triple::VendorType)ZigLLVM_NVIDIA == Triple::NVIDIA, "");
static_assert((Triple::VendorType)ZigLLVM_CSR == Triple::CSR, "");
static_assert((Triple::VendorType)ZigLLVM_Myriad == Triple::Myriad, "");
static_assert((Triple::VendorType)ZigLLVM_AMD == Triple::AMD, "");
static_assert((Triple::VendorType)ZigLLVM_Mesa == Triple::Mesa, "");
static_assert((Triple::VendorType)ZigLLVM_SUSE == Triple::SUSE, "");
static_assert((Triple::VendorType)ZigLLVM_OpenEmbedded == Triple::OpenEmbedded, "");
static_assert((Triple::VendorType)ZigLLVM_LastVendorType == Triple::LastVendorType, "");

static_assert((Triple::OSType)ZigLLVM_UnknownOS == Triple::UnknownOS, "");
static_assert((Triple::OSType)ZigLLVM_Ananas == Triple::Ananas, "");
static_assert((Triple::OSType)ZigLLVM_CloudABI == Triple::CloudABI, "");
static_assert((Triple::OSType)ZigLLVM_Darwin == Triple::Darwin, "");
static_assert((Triple::OSType)ZigLLVM_DragonFly == Triple::DragonFly, "");
static_assert((Triple::OSType)ZigLLVM_FreeBSD == Triple::FreeBSD, "");
static_assert((Triple::OSType)ZigLLVM_Fuchsia == Triple::Fuchsia, "");
static_assert((Triple::OSType)ZigLLVM_IOS == Triple::IOS, "");
static_assert((Triple::OSType)ZigLLVM_KFreeBSD == Triple::KFreeBSD, "");
static_assert((Triple::OSType)ZigLLVM_Linux == Triple::Linux, "");
static_assert((Triple::OSType)ZigLLVM_Lv2 == Triple::Lv2, "");
static_assert((Triple::OSType)ZigLLVM_MacOSX == Triple::MacOSX, "");
static_assert((Triple::OSType)ZigLLVM_NetBSD == Triple::NetBSD, "");
static_assert((Triple::OSType)ZigLLVM_OpenBSD == Triple::OpenBSD, "");
static_assert((Triple::OSType)ZigLLVM_Solaris == Triple::Solaris, "");
static_assert((Triple::OSType)ZigLLVM_Win32 == Triple::Win32, "");
static_assert((Triple::OSType)ZigLLVM_Haiku == Triple::Haiku, "");
static_assert((Triple::OSType)ZigLLVM_Minix == Triple::Minix, "");
static_assert((Triple::OSType)ZigLLVM_RTEMS == Triple::RTEMS, "");
static_assert((Triple::OSType)ZigLLVM_NaCl == Triple::NaCl, "");
static_assert((Triple::OSType)ZigLLVM_CNK == Triple::CNK, "");
static_assert((Triple::OSType)ZigLLVM_AIX == Triple::AIX, "");
static_assert((Triple::OSType)ZigLLVM_CUDA == Triple::CUDA, "");
static_assert((Triple::OSType)ZigLLVM_NVCL == Triple::NVCL, "");
static_assert((Triple::OSType)ZigLLVM_AMDHSA == Triple::AMDHSA, "");
static_assert((Triple::OSType)ZigLLVM_PS4 == Triple::PS4, "");
static_assert((Triple::OSType)ZigLLVM_ELFIAMCU == Triple::ELFIAMCU, "");
static_assert((Triple::OSType)ZigLLVM_TvOS == Triple::TvOS, "");
static_assert((Triple::OSType)ZigLLVM_WatchOS == Triple::WatchOS, "");
static_assert((Triple::OSType)ZigLLVM_Mesa3D == Triple::Mesa3D, "");
static_assert((Triple::OSType)ZigLLVM_Contiki == Triple::Contiki, "");
static_assert((Triple::OSType)ZigLLVM_AMDPAL == Triple::AMDPAL, "");
static_assert((Triple::OSType)ZigLLVM_LastOSType == Triple::LastOSType, "");

static_assert((Triple::EnvironmentType)ZigLLVM_UnknownEnvironment == Triple::UnknownEnvironment, "");
static_assert((Triple::EnvironmentType)ZigLLVM_GNU == Triple::GNU, "");
static_assert((Triple::EnvironmentType)ZigLLVM_GNUABIN32 == Triple::GNUABIN32, "");
static_assert((Triple::EnvironmentType)ZigLLVM_GNUABI64 == Triple::GNUABI64, "");
static_assert((Triple::EnvironmentType)ZigLLVM_GNUEABI == Triple::GNUEABI, "");
static_assert((Triple::EnvironmentType)ZigLLVM_GNUEABIHF == Triple::GNUEABIHF, "");
static_assert((Triple::EnvironmentType)ZigLLVM_GNUX32 == Triple::GNUX32, "");
static_assert((Triple::EnvironmentType)ZigLLVM_CODE16 == Triple::CODE16, "");
static_assert((Triple::EnvironmentType)ZigLLVM_EABI == Triple::EABI, "");
static_assert((Triple::EnvironmentType)ZigLLVM_EABIHF == Triple::EABIHF, "");
static_assert((Triple::EnvironmentType)ZigLLVM_Android == Triple::Android, "");
static_assert((Triple::EnvironmentType)ZigLLVM_Musl == Triple::Musl, "");
static_assert((Triple::EnvironmentType)ZigLLVM_MuslEABI == Triple::MuslEABI, "");
static_assert((Triple::EnvironmentType)ZigLLVM_MuslEABIHF == Triple::MuslEABIHF, "");
static_assert((Triple::EnvironmentType)ZigLLVM_MSVC == Triple::MSVC, "");
static_assert((Triple::EnvironmentType)ZigLLVM_Itanium == Triple::Itanium, "");
static_assert((Triple::EnvironmentType)ZigLLVM_Cygnus == Triple::Cygnus, "");
static_assert((Triple::EnvironmentType)ZigLLVM_CoreCLR == Triple::CoreCLR, "");
static_assert((Triple::EnvironmentType)ZigLLVM_Simulator == Triple::Simulator, "");
static_assert((Triple::EnvironmentType)ZigLLVM_LastEnvironmentType == Triple::LastEnvironmentType, "");

static_assert((Triple::ObjectFormatType)ZigLLVM_UnknownObjectFormat == Triple::UnknownObjectFormat, "");
static_assert((Triple::ObjectFormatType)ZigLLVM_COFF == Triple::COFF, "");
static_assert((Triple::ObjectFormatType)ZigLLVM_ELF == Triple::ELF, "");
static_assert((Triple::ObjectFormatType)ZigLLVM_MachO == Triple::MachO, "");
static_assert((Triple::ObjectFormatType)ZigLLVM_Wasm == Triple::Wasm, "");<|MERGE_RESOLUTION|>--- conflicted
+++ resolved
@@ -732,13 +732,9 @@
 const char *ZigLLVMGetSubArchTypeName(ZigLLVM_SubArchType sub_arch) {
     switch (sub_arch) {
         case ZigLLVM_NoSubArch:
-<<<<<<< HEAD
-            return "(none)";
+            return "";
         case ZigLLVM_ARMSubArch_v8_5a:
             return "v8_5a";
-=======
-            return "";
->>>>>>> 9753e875
         case ZigLLVM_ARMSubArch_v8_4a:
             return "v8_4a";
         case ZigLLVM_ARMSubArch_v8_3a:
